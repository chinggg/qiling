--- conflicted
+++ resolved
@@ -19,13 +19,9 @@
 - Bring sality test to work again
 - Clean up more test case
 - First stage multithread rewrite done
-<<<<<<< HEAD
-- Fix regression in code coverage collection.
-=======
 - change shellcode to code, ready for future expansion
 - Add support for SMM_RUNTIME_SERVICES_TABLE
-
->>>>>>> df20e21d
+- Fix regression in code coverage collection.
 
 ------------------------------------
 [Version 1.2.1]: January 1st, 2021
