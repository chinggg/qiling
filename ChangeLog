This file details the changelog of Qiling Framework.


[Version 1.2-alpha1]: August [someDAY], 2020

- Fix Windows "import resource" issue
- Add ql.save and ql.restore aka Qiling's Snapshot
- Add ql.os.fd.save() and ql.os.fd.restore() to save file descriptor
- Add IDA Plugin
- Test, patch and make sure arm_thumb can work on its own
- Added Qiling Debugger - Currently only works with MIPS
- Add experimental 8086 and DOS support.
- Fix path transformation on Windows when running Linux.
<<<<<<< HEAD
- Idaplugin able to instrument code now
=======
- Refactor ql.fs_mapper (now ql.os.fs_mapper).
>>>>>>> eb2e756e


------------------------------------
[Version 1.1]: July 24th, 2020

- More refactors and bug fixes
- Adding DLL images for PE coverage tracing
- Add hook_mem_invalid
- More UEFI API


------------------------------------
[Version 1.1-rc1]: July 17th, 2020

- More refactors and bug fixes
- More detailed debug output
- Fix MIPS_EB overflow issue
- Introduce heap sanitizer


------------------------------------
[Version 1.1-alpha2]: June 26th, 2020

- More refactors and bug fixes
- Added Key Developers section in CREDITS.TXT
- Golang compiled binary support
- custom ql.fs_mapper
- fixed x86 and arm multithread
- moved all posix syscall mapping to complete syscall table
- Supports more Linux syscalls
- Supports more Windows APIs
- OnEnter, OnExit for syscall, windows API and Linux LIB C functions


------------------------------------
[Version 1.1-alpha1]: May 26th, 2020

- More refactor and bug fix
- Support UEFI
- Added more memory, register related API
- Support output filtering
- Support more Linux syscalls
- Support more Windows APIs
- Moved more system variable to ql.profile
- Support shellcode debugging
- Minor bug fix for gdbserver
- Welcome KLKS to the team


-------------------------------
[Version 1.0]: April 26th, 2020

- Windows anti anti-debugger, tested with Al-Khaser
- Support ARM64 Android binary


-----------------------------------
[Version 1.0-rc1]: April 12nd, 2020

- Support debugger: GDB, IDAPro, Radare
- Support OS profile to customize API output (Windows)
- Support more Linux syscalls
- Support more Windows APIs
- Support MacOS dyld


---------------------------------------
[Version 1.0 beta]: November 14th, 2019

- First public released


--------------------------------------------
[Version 1.0 close alpha]: October 9th, 2019

- Closed alpha test
<|MERGE_RESOLUTION|>--- conflicted
+++ resolved
@@ -11,11 +11,8 @@
 - Added Qiling Debugger - Currently only works with MIPS
 - Add experimental 8086 and DOS support.
 - Fix path transformation on Windows when running Linux.
-<<<<<<< HEAD
 - Idaplugin able to instrument code now
-=======
 - Refactor ql.fs_mapper (now ql.os.fs_mapper).
->>>>>>> eb2e756e
 
 
 ------------------------------------
