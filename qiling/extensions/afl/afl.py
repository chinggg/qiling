from typing import List, Callable
from qiling.arch.arm import QlArchARM
from qiling.core import Qiling
from unicornafl import *
from unicorn import UcError
from qiling.exception import QlErrorNotImplemented

def ql_afl_fuzz(ql: Qiling,
                input_file: str,
                place_input_callback: Callable[["Qiling", bytes, int], bool],
                exits: List[int],
                validate_crash_callback: Callable[["Qiling", int, bytes, int], bool] = None,
                always_validate: bool = False,
                persistent_iters: int = 1):
        """ Fuzz a range of code with afl++.
            This function wraps some common logic with unicornafl.uc_afl_fuzz.
            NOTE: If no afl-fuzz instance is found, this function is almost identical to ql.run.
            :param Qiling ql: The Qiling instance.
            :param str input_file: This usually is the input file name provided by the command argument.
            :param Callable place_input_callback: This callback is triggered every time a new child is
            generated. It returns True if the input is accepted, or the input would be skipped.
            :param list exits: All possible exits.
            :param Callable validate_crash_callback: This callback is triggered every time to check if we are crashed.                     
            :param bool always_validate: If this is set to False, validate_crash_callback will be only triggered if
            uc_emu_start (which is called internally by afl_fuzz) returns an error. Or the validate_crash_callback will
            be triggered every time.
            :param int persistent_iters: Fuzz how many times before forking a new child.
            :raises UcAflError: If something wrong happens with the fuzzer.
        """

        ql.uc.ctl_exits_enabled(True)
        ql.uc.ctl_set_exits(exits)

        def _dummy_fuzz_callback(_ql: "Qiling"):
            if isinstance(_ql.arch, QlArchARM):
                pc = _ql.arch.effective_pc
            else:
                pc = _ql.arch.regs.arch_pc
            try:
                _ql.uc.emu_start(pc, 0, 0, 0)
            except UcError as e:
                return e.errno
            
            return UC_ERR_OK
        
        return ql_afl_fuzz_custom(ql, input_file, place_input_callback, _dummy_fuzz_callback, 
                                  validate_crash_callback, always_validate, persistent_iters)

def ql_afl_fuzz_custom(ql: Qiling,
                       input_file: str,
                       place_input_callback: Callable[["Qiling", bytes, int], bool],
                       fuzzing_callback: Callable[["Qiling"], int],
                       validate_crash_callback: Callable[["Qiling", bytes, int], bool] = None,
                       always_validate: bool = False,
                       persistent_iters: int = 1):

        def _ql_afl_place_input_wrapper(uc, input_bytes, iters, data):
<<<<<<< HEAD
            (ql, cb, _, _) = data

=======
            (ql, cb, _) = data
>>>>>>> ed23d03f
            if cb:
                return cb(ql, input_bytes, iters)
            else:
                return False
<<<<<<< HEAD

        def _ql_afl_validate_wrapper(uc, result, input_bytes, iters, data):
            (ql, _, cb, _) = data

            if cb:
                return cb(ql, result, input_bytes, iters)
            else:
                return False

        def _ql_afl_fuzzing_callback_wrapper(uc, data):
            (ql, _, _, cb) = data

            return cb(ql)
=======

        def _ql_afl_validate_wrapper(uc, result, input_bytes, iters, data):
            (ql, _, cb) = data

            if cb:
                return cb(ql, result, input_bytes, iters)
            else:
                return False
>>>>>>> ed23d03f

        data = (ql, place_input_callback, validate_crash_callback, fuzzing_callback)
        try:
            # uc_afl_fuzz will never return non-zero value.
            uc_afl_fuzz_custom(ql.uc, 
                               input_file=input_file, 
                               place_input_callback=_ql_afl_place_input_wrapper,
                               fuzzing_callback=_ql_afl_fuzzing_callback_wrapper,
                               validate_crash_callback=_ql_afl_validate_wrapper, 
                               always_validate=always_validate, 
                               persistent_iters=persistent_iters,
                               data=data)
        except NameError as ex:
            raise QlErrorNotImplemented("unicornafl is not installed or AFL++ is not supported on this platform") from ex
        except UcAflError as ex:
            if ex.errno != UC_AFL_RET_CALLED_TWICE:
                # This one is special. Many fuzzing scripts start fuzzing in a Unicorn UC_HOOK_CODE callback and 
                # starts execution on the current address, which results in a duplicate UC_HOOK_CODE callback. To 
                # make unicornafl easy to use, we handle this siliently.
                #
                # For other exceptions, we raise them.
                raise<|MERGE_RESOLUTION|>--- conflicted
+++ resolved
@@ -55,17 +55,12 @@
                        persistent_iters: int = 1):
 
         def _ql_afl_place_input_wrapper(uc, input_bytes, iters, data):
-<<<<<<< HEAD
             (ql, cb, _, _) = data
 
-=======
-            (ql, cb, _) = data
->>>>>>> ed23d03f
             if cb:
                 return cb(ql, input_bytes, iters)
             else:
                 return False
-<<<<<<< HEAD
 
         def _ql_afl_validate_wrapper(uc, result, input_bytes, iters, data):
             (ql, _, cb, _) = data
@@ -79,16 +74,6 @@
             (ql, _, _, cb) = data
 
             return cb(ql)
-=======
-
-        def _ql_afl_validate_wrapper(uc, result, input_bytes, iters, data):
-            (ql, _, cb) = data
-
-            if cb:
-                return cb(ql, result, input_bytes, iters)
-            else:
-                return False
->>>>>>> ed23d03f
 
         data = (ql, place_input_callback, validate_crash_callback, fuzzing_callback)
         try:
