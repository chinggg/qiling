#!/usr/bin/env python3
# 
# Cross Platform and Multi Architecture Advanced Binary Emulation Framework
#

from inspect import signature
from typing import Union, Callable

from unicorn.arm64_const import UC_ARM64_REG_X8, UC_ARM64_REG_X16
from unicorn.arm_const import UC_ARM_REG_R7
from unicorn.mips_const import UC_MIPS_REG_V0
from unicorn.x86_const import UC_X86_REG_EAX, UC_X86_REG_RAX

from qiling import Qiling
from qiling.const import QL_ARCH, QL_OS, QL_INTERCEPT, QL_CALL_BLOCK, QL_VERBOSE
from qiling.exception import QlErrorSyscallNotFound
from qiling.os.os import QlOs
from qiling.os.posix.const import errors
from qiling.utils import QlFileDes, ostype_convert_str, ql_get_module_function, ql_syscall_mapping_function

from qiling.os.posix.syscall import *
from qiling.os.linux.syscall import *
from qiling.os.macos.syscall import *
from qiling.os.freebsd.syscall import *
from qiling.os.qnx.syscall import *

SYSCALL_PREF: str = f'ql_syscall_'

class QlOsPosix(QlOs):

    def __init__(self, ql: Qiling):
        super(QlOsPosix, self).__init__(ql)

        self.ql = ql
        self.sigaction_act = [0] * 256

        if self.ql.root:
            self.uid = 0
            self.gid = 0
        else:
            self.uid = self.profile.getint("KERNEL","uid")
            self.gid = self.profile.getint("KERNEL","gid")

        self.pid = self.profile.getint("KERNEL", "pid")
        self.ipv6 = self.profile.getboolean("NETWORK", "ipv6")
        self.bindtolocalhost = self.profile.getboolean("NETWORK", "bindtolocalhost")

        self.posix_syscall_hooks = {
            QL_INTERCEPT.CALL : {},
            QL_INTERCEPT.ENTER: {},
            QL_INTERCEPT.EXIT : {}
        }

        self.__syscall_id_reg = {
            QL_ARCH.ARM64: UC_ARM64_REG_X8,
            QL_ARCH.ARM  : UC_ARM_REG_R7,
            QL_ARCH.MIPS : UC_MIPS_REG_V0,
            QL_ARCH.X86  : UC_X86_REG_EAX,
            QL_ARCH.X8664: UC_X86_REG_RAX
        }[self.ql.archtype]

        # handle a special case
        if (self.ql.archtype == QL_ARCH.ARM64) and (self.ql.ostype == QL_OS.MACOS):
            self.__syscall_id_reg = UC_ARM64_REG_X16
        if (self.ql.archtype == QL_ARCH.ARM) and (self.ql.ostype == QL_OS.QNX):
            self.__syscall_id_reg = UC_ARM_REG_R12

        def __set_syscall_ret_arm(retval: int):
            self.ql.reg.r0 = retval

        def __set_syscall_ret_arm64(retval: int):
            self.ql.reg.x0 = retval

        def __set_syscall_ret_x86(retval: int):
            self.ql.reg.eax = retval

        def __set_syscall_ret_x8664(retval: int):
            self.ql.reg.rax = retval

        def __set_syscall_ret_mips(retval: int):
            if -1134 < retval < 0:
                a3return = 1
                retval = -retval
            else:
                a3return = 0

            self.ql.reg.v0 = retval
            self.ql.reg.a3 = a3return

            return retval

        self.__set_syscall_retval: Callable = {
            QL_ARCH.ARM64: __set_syscall_ret_arm64,
            QL_ARCH.ARM  : __set_syscall_ret_arm,
            QL_ARCH.MIPS : __set_syscall_ret_mips,
            QL_ARCH.X86  : __set_syscall_ret_x86,
            QL_ARCH.X8664: __set_syscall_ret_x8664
        }[self.ql.archtype]

        def __syscall_args_arm64():
            return (
                self.ql.reg.x0,
                self.ql.reg.x1,
                self.ql.reg.x2,
                self.ql.reg.x3,
                self.ql.reg.x4,
                self.ql.reg.x5
            )

        def __syscall_args_arm():
            return (
                self.ql.reg.r0,
                self.ql.reg.r1,
                self.ql.reg.r2,
                self.ql.reg.r3,
                self.ql.reg.r4,
                self.ql.reg.r5
            )

        def __syscall_args_mips():
            return (
                self.ql.reg.a0,
                self.ql.reg.a1,
                self.ql.reg.a2,
                self.ql.reg.a3,
                self.ql.reg.sp + 0x10,
                self.ql.reg.sp + 0x14
            )

        def __syscall_args_x86():
            return (
                self.ql.reg.ebx,
                self.ql.reg.ecx,
                self.ql.reg.edx,
                self.ql.reg.esi,
                self.ql.reg.edi,
                self.ql.reg.ebp
            )

        def __syscall_args_x8664():
            return (
                self.ql.reg.rdi,
                self.ql.reg.rsi,
                self.ql.reg.rdx,
                self.ql.reg.r10,
                self.ql.reg.r8,
                self.ql.reg.r9
            )

        self.__syscall_args: Callable = {
            QL_ARCH.ARM64: __syscall_args_arm64,
            QL_ARCH.ARM  : __syscall_args_arm,
            QL_ARCH.MIPS : __syscall_args_mips,
            QL_ARCH.X86  : __syscall_args_x86,
            QL_ARCH.X8664: __syscall_args_x8664
        }[self.ql.archtype]

        self.fd = QlFileDes([0] * 256)
        self.fd[0] = self.stdin
        self.fd[1] = self.stdout
        self.fd[2] = self.stderr

    # ql.syscall - get syscall for all posix series
    @property
    def syscall(self):
        return self.get_syscall()

    def set_syscall(self, target: Union[int, str], handler: Callable, intercept: QL_INTERCEPT):
        if type(target) is str:
            target = f'{SYSCALL_PREF}{target}'

        # BUG: workaround missing arg
        if intercept is None:
            intercept = QL_INTERCEPT.CALL

        self.posix_syscall_hooks[intercept][target] = handler

        # if intercept == QL_INTERCEPT.CALL:
        #     if self.ql.ostype in (QL_OS.WINDOWS, QL_OS.UEFI):
        #         self.set_api(target_syscall, intercept_function)

    @staticmethod
    def getNameFromErrorCode(ret: int) -> str:
        """Return the hex representation of a return value and if possible
        add the corresponding error name to it.

        Args:
            param ret: Return value of a syscall.

        Returns: The string representation of the error.
        """

        return f'{ret:#x}{f" ({errors[-ret]})" if -ret in errors else f""}'


    def load_syscall(self):
        # import syscall mapping function
        map_syscall = ql_syscall_mapping_function(self.ql.ostype)
        syscall = self.syscall
        syscall_name = map_syscall(self.ql, syscall)

        # get syscall on-enter hook (if any)
        hooks_dict = self.posix_syscall_hooks[QL_INTERCEPT.ENTER]
        onenter_hook = hooks_dict.get(syscall_name) or hooks_dict.get(syscall)

        # get syscall on-exit hook (if any)
        hooks_dict = self.posix_syscall_hooks[QL_INTERCEPT.EXIT]
        onexit_hook = hooks_dict.get(syscall_name) or hooks_dict.get(syscall)

        # get syscall replacement hook (if any)
        hooks_dict = self.posix_syscall_hooks[QL_INTERCEPT.CALL]
        syscall_hook = hooks_dict.get(syscall_name) or hooks_dict.get(syscall)

        if syscall_hook:
            syscall_name = syscall_hook.__name__
        else:
            _ostype_str = ostype_convert_str(self.ql.ostype)
            _posix_syscall = ql_get_module_function(f"qiling.os.posix", "syscall")
            _os_syscall = ql_get_module_function(f"qiling.os.{_ostype_str.lower()}", "syscall")

            if syscall_name in dir(_posix_syscall) or syscall_name in dir(_os_syscall):
                syscall_hook = eval(syscall_name)
                syscall_name = syscall_hook.__name__
            else:
                syscall_hook = None

        if syscall_hook:
            args = self.get_syscall_args()

            self.utils.syscalls.setdefault(syscall_name, []).append({
                "params": {
                    "param0": args[0],
                    "param1": args[1],
                    "param2": args[2],
                    "param3": args[3],
                    "param4": args[4],
                    "param5": args[5]
                },
                "result": None,
                "address": self.ql.reg.arch_pc,
                "return_address": None,
                "position": self.utils.syscalls_counter
            })

            self.utils.syscalls_counter += 1

            try:
                ret = 0

                if onenter_hook is not None:
                    ret = onenter_hook(self.ql, *self.get_syscall_args())

                if type(ret) is not int or (ret & QL_CALL_BLOCK) == 0:
                    syscall_basename = syscall_hook.__name__[len(SYSCALL_PREF):]
                    args = []

                    # ignore first arg, which is 'ql'
                    arg_names = tuple(signature(syscall_hook).parameters.values())[1:]
                    arg_values = self.get_syscall_args()

                    for name, value in zip(arg_names, arg_values):
                        name = str(name)

                        # ignore python special args
                        if name in ('*args', '**kw', '**kwargs'):
                            continue

                        # cut the first part of the arg if it is of form fstatat64_fd
                        if name.startswith(f'{syscall_basename}_'):
                            name = name.partition('_')[-1]

                        args.append(f'{name} = {value:#x}')

                    faddr = f'{self.ql.reg.arch_pc:#0{self.ql.archbit // 4 + 2}x}: ' if self.ql.verbose >= QL_VERBOSE.DEBUG else ''
                    fargs = ', '.join(args)

                    log = f'{faddr}{syscall_basename}({fargs})'

                    if self.ql.verbose >= QL_VERBOSE.DEBUG:
                        self.ql.log.debug(log)
                    else:
                        self.ql.log.info(log)

                    ret = syscall_hook(self.ql, *arg_values)

                    if ret is not None and type(ret) is int:
                        # each name has a list of calls, we want the last one and we want to update the return value
                        self.utils.syscalls[syscall_name][-1]["result"] = ret
                        ret = self.set_syscall_return(ret)
                        self.ql.log.debug(f'{syscall_basename}() = {QlOsPosix.getNameFromErrorCode(ret)}')

                if onexit_hook is not None:
                    onexit_hook(self.ql, *self.get_syscall_args())

            except KeyboardInterrupt:
                raise
            except Exception as e:
                self.ql.log.exception("")
                self.ql.log.info(f'Syscall ERROR: {syscall_name} DEBUG: {e}')
                raise e
        else:
<<<<<<< HEAD
            self.ql.log.warning(f'{self.ql.reg.arch_pc:#x}: syscall hook "{map_syscall(self.ql, syscall)}" for syscall {syscall:#x} ({syscall:d}) not implemented')
=======
            self.ql.log.warning(f'{self.ql.reg.arch_pc:#x}: syscall {syscall_name} number = {syscall:#x}({syscall:d}) not implemented')
>>>>>>> 9242ccc0

            if self.ql.debug_stop:
                raise QlErrorSyscallNotFound("Syscall Not Found")

    def get_syscall(self) -> int:
        return self.ql.reg.read(self.__syscall_id_reg)

    def set_syscall_return(self, retval: int) -> int:
        return self.__set_syscall_retval(retval) or retval

    def get_syscall_args(self):
        return self.__syscall_args()<|MERGE_RESOLUTION|>--- conflicted
+++ resolved
@@ -299,11 +299,7 @@
                 self.ql.log.info(f'Syscall ERROR: {syscall_name} DEBUG: {e}')
                 raise e
         else:
-<<<<<<< HEAD
-            self.ql.log.warning(f'{self.ql.reg.arch_pc:#x}: syscall hook "{map_syscall(self.ql, syscall)}" for syscall {syscall:#x} ({syscall:d}) not implemented')
-=======
             self.ql.log.warning(f'{self.ql.reg.arch_pc:#x}: syscall {syscall_name} number = {syscall:#x}({syscall:d}) not implemented')
->>>>>>> 9242ccc0
 
             if self.ql.debug_stop:
                 raise QlErrorSyscallNotFound("Syscall Not Found")
