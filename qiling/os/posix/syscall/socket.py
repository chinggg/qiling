--- conflicted
+++ resolved
@@ -97,12 +97,8 @@
 
 def ql_syscall_shutdown(ql, shutdown_fd, shutdown_how, *args, **kw):
     ql.nprint("shutdown(%d, %d)" % (shutdown_fd, shutdown_how))
-<<<<<<< HEAD
+    
     if shutdown_fd >=0 and shutdown_fd < 256 and ql.os.fd[shutdown_fd] != 0:
-=======
-    regreturn = 0
-    if shutdown_fd >=0 and shutdown_fd < 256 and ql.os.file_des[shutdown_fd] != 0:
->>>>>>> fd9ab20d
         try:
             ql.os.fd[shutdown_fd].shutdown(shutdown_how)
             regreturn = 0
@@ -232,7 +228,7 @@
         try:
             ql.dprint(D_CTNT, "[+] debug send() start")
             tmp_buf = ql.mem.read(send_buf, send_len)
-<<<<<<< HEAD
+            
             ql.dprint(D_CTNT, str(ql.os.fd[send_sockfd]))
             ql.dprint(D_CTNT, "[+] fd is " + str(send_sockfd))
             ql.dprint(D_CTNT, "[+] send() CONTENT:")
@@ -241,15 +237,7 @@
             ql.dprint(D_CTNT, "[+] send() len is " + str(send_len))
             ql.os.fd[send_sockfd].send(bytes(tmp_buf), send_flags)
             ql.dprint(D_CTNT, str(ql.os.fd[send_sockfd]))
-=======
-            #ql.dprint(D_CTNT, str(ql.os.file_des[send_sockfd]))
-            ql.dprint(D_CTNT, "[+] fd is " + str(send_sockfd))
-            ql.dprint(D_CTNT, "[+] send() CONTENT:")
-            ql.dprint(D_CTNT, "%s" % str(tmp_buf))
-            ql.dprint(D_CTNT, "[+] send() flag: %s len %s" %  (str(send_flags),str(send_len)))
-            ql.os.file_des[send_sockfd].send(bytes(tmp_buf), send_flags)
-            #ql.dprint(D_CTNT, str(ql.os.file_des[send_sockfd]))
->>>>>>> fd9ab20d
+
             regreturn = send_len
             ql.dprint(D_CTNT, "[+] debug send end")
         except:
