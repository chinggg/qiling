--- conflicted
+++ resolved
@@ -248,15 +248,9 @@
     # Copy String2 into String
     src = params["lpString2"]
     pointer = params["lpString1"]
-<<<<<<< HEAD
-    string_base = read_wstring(self.ql, pointer)
-    result = str(string_base) + str(src) + "\x00"
-    self.ql.mem.write(pointer, bytes(result, encoding="utf-16le"))
-=======
     string_base = read_wstring(ql, pointer)
     result = string_base + src + "\x00"
     ql.mem.write(pointer, bytes(result, encoding="utf-16le"))
->>>>>>> 7bc47c24
     return pointer
 
 
