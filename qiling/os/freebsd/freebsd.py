#!/usr/bin/env python3
# 
# Cross Platform and Multi Architecture Advanced Binary Emulation Framework
# Built on top of Unicorn emulator (www.unicorn-engine.org) 

from unicorn import *
from unicorn.x86_const import *

from qiling.loader.elf import *
from qiling.arch.x86 import *

#from qiling.os.freebsd.x8664_syscall import map_syscall
# from qiling.os.posix.syscall import *
# from qiling.os.freebsd.syscall import *

from qiling.os.utils import *
from qiling.const import *
from qiling.os.freebsd.const import *
from qiling.os.const import *

from qiling.os.posix.posix import QlOsPosix

class QlOsFreebsd(QlOsPosix):
    def __init__(self, ql):
        super(QlOsFreebsd, self).__init__(ql)
        self.load()
        
    def load(self):   
        """
        initiate UC needs to be in loader,
        or else it will kill execve
        """
        self.ql.uc = self.ql.arch.init_uc

        if (self.ql.stack_address == 0):
            if self.ql.shellcoder:
                self.ql.stack_address = 0x1000000
            else:
                self.ql.stack_address = QL_X8664_FREEBSD_PREDEFINE_STACKADDRESS
        
        if (self.ql.stack_size == 0):
            if self.ql.shellcoder:
                self.ql.stack_size = 10 * 1024 * 1024
            else:
                self.ql.stack_size = QL_X8664_FREEBSD_PREDEFINE_STACKSIZE
        
        self.ql.mem.map(self.ql.stack_address, self.ql.stack_size)
        
        if self.ql.shellcoder:
            self.ql.stack_address = self.ql.stack_address  + 0x200000 - 0x1000
<<<<<<< HEAD
        #else:
            # loader = ELFLoader(self.ql.path, self.ql)
            # if loader.load_with_ld(self.ql, self.ql.stack_address + self.ql.stack_size, argv = self.ql.argv, env = self.ql.env):
            #     raise QlErrorFileType("Unsupported FileType")
=======
        else:
            self.loader = ELFLoader(self.ql.path, self.ql)
            if self.loader.load_with_ld(self.ql, self.ql.stack_address + self.ql.stack_size, argv = self.ql.argv, env = self.ql.env):
                raise QlErrorFileType("Unsupported FileType")
>>>>>>> 21a9e729

            # self.ql.stack_address = (int(self.ql.new_stack))


        init_rbp = self.ql.stack_address + 0x40
        init_rdi = self.ql.stack_address

        self.ql.register(UC_X86_REG_RSP, self.ql.stack_address)
        self.ql.register(UC_X86_REG_RBP, init_rbp)
        self.ql.register(UC_X86_REG_RDI, init_rdi)
        self.ql.register(UC_X86_REG_R14, init_rdi)

        #self.ql.dprint(D_PROT, "[+] RSP = 0x%x" % (self.ql.stack_address))
        #self.ql.dprint(D_PROT, "[+] RBP = 0x%x" % (init_rbp))
        #self.ql.dprint(D_PROT, "[+] RDI = 0x%x" % (init_rdi))

        ql_setup_output(self.ql)
        self.ql.hook_insn(self.hook_syscall, UC_X86_INS_SYSCALL)

        self.gdtm = GDTManager(self.ql)
        ql_x86_register_cs(self)
        ql_x86_register_ds_ss_es(self)
        
    def hook_syscall(self, intno= None):
        return self.load_syscall()


    def run(self):
        if (self.ql.until_addr == 0):
            self.ql.until_addr = self.QL_EMU_END
        try:
            if self.ql.shellcoder:
                self.ql.uc.emu_start(self.ql.stack_address, (self.ql.stack_address + len(self.ql.shellcoder)))
            else:
                if self.loader.elf_entry != self.loader.entry_point:
                    self.ql.uc.emu_start(self.loader.entry_point, self.loader.elf_entry, self.ql.timeout)
                    self.ql.enable_lib_patch()
                self.ql.uc.emu_start(self.loader.elf_entry, self.ql.until_addr, self.ql.timeout)
                
        except UcError:
            if self.ql.output in (QL_OUT_DEBUG, QL_OUT_DUMP, QL_OUT_DISASM):
                self.ql.nprint("[+] PC = 0x%x\n" %(self.ql.pc))
                self.ql.mem.show_mapinfo()
                try:
                    buf = self.ql.mem.read(self.ql.pc, 8)
                    self.ql.nprint("[+] %r" % ([hex(_) for _ in buf]))
                    self.ql.nprint("\n")
                    ql_hook_code_disasm(ql, self.ql.pc, 64)
                except:
                    pass
            raise
        
        if self.ql.internal_exception != None:
            raise self.ql.internal_exception<|MERGE_RESOLUTION|>--- conflicted
+++ resolved
@@ -48,17 +48,10 @@
         
         if self.ql.shellcoder:
             self.ql.stack_address = self.ql.stack_address  + 0x200000 - 0x1000
-<<<<<<< HEAD
         #else:
             # loader = ELFLoader(self.ql.path, self.ql)
             # if loader.load_with_ld(self.ql, self.ql.stack_address + self.ql.stack_size, argv = self.ql.argv, env = self.ql.env):
             #     raise QlErrorFileType("Unsupported FileType")
-=======
-        else:
-            self.loader = ELFLoader(self.ql.path, self.ql)
-            if self.loader.load_with_ld(self.ql, self.ql.stack_address + self.ql.stack_size, argv = self.ql.argv, env = self.ql.env):
-                raise QlErrorFileType("Unsupported FileType")
->>>>>>> 21a9e729
 
             # self.ql.stack_address = (int(self.ql.new_stack))
 
