#!/usr/bin/env python3
#
# Cross Platform and Multi Architecture Advanced Binary Emulation Framework
#

import os, pefile, pickle, secrets, traceback
from typing import Any, MutableMapping, Optional, Mapping, Sequence

from qiling import Qiling
from qiling.arch.x86_const import *
from qiling.const import *
from qiling.os.const import POINTER
from qiling.os.memory import QlMemoryHeap
from qiling.os.windows.fncc import CDECL
from qiling.os.windows.utils import *
from qiling.os.windows.structs import *
from .loader import QlLoader, Image

class QlPeCacheEntry:
    def __init__(self, ba: int, data: bytearray, cmdlines: Sequence, import_symbols: Mapping, import_table: Mapping):
        self. ba = ba
        self.data = data
        self.cmdlines = cmdlines
        self.import_symbols = import_symbols
        self.import_table = import_table

# A default simple cache implementation
class QlPeCache:
    def create_filename(self, path: str) -> str:
        return f'{path}.cache2'

    def restore(self, path: str) -> Optional[QlPeCacheEntry]:
        fcache = self.create_filename(path)

        # pickle file cannot be outdated
        if os.path.exists(fcache) and os.stat(fcache).st_mtime > os.stat(path).st_mtime:
            with open(fcache, "rb") as fcache_file:
                return QlPeCacheEntry(*pickle.load(fcache_file))

        return None

    def save(self, path: str, entry: QlPeCacheEntry):
        fcache = self.create_filename(path)

        data = (entry.ba, entry.data, entry.cmdlines, entry.import_symbols, entry.import_table)
        # cache this dll file
        with open(fcache, "wb") as fcache_file:
            pickle.dump(data, fcache_file)

class Process():
    # let linter recognize mixin members
    dlls: MutableMapping[str, int]
    import_address_table: MutableMapping[str, Any]
    import_symbols: MutableMapping[int, Any]
    export_symbols: MutableMapping[int, Any]
    libcache: Optional[QlPeCache]

    def __init__(self, ql: Qiling):
        self.ql = ql

    def align(self, size: int, unit: int) -> int:
        return (size // unit + (1 if size % unit else 0)) * unit

    def load_dll(self, name: bytes, driver: bool = False) -> int:
        dll_name = name.decode()

        self.ql.dlls = os.path.join("Windows", "System32")

        if dll_name.upper().startswith('C:\\'):
            path = self.ql.os.path.transform_to_real_path(dll_name)
            dll_name = path_leaf(dll_name)
        else:
            dll_name = dll_name.lower()

            if not is_file_library(dll_name):
                dll_name = dll_name + ".dll"

            path = os.path.join(self.ql.rootfs, self.ql.dlls, dll_name)

        if not os.path.exists(path):
            self.ql.log.error("Cannot find dll in %s" % path)
            return 0

        # If the dll is already loaded
        if dll_name in self.dlls:
            return self.dlls[dll_name]

        self.ql.log.info(f'Loading {path} ...')

        cached = None
        loaded = False

        if self.libcache:
            cached = self.libcache.restore(path)

        if cached:
            data = cached.data

            image_base = cached.ba
            image_size = self.ql.mem.align_up(len(data))

            # verify whether we can load the dll to the same address it was loaded when it was cached.
            # if not, the dll will have to be realoded in order to have its symbols relocated using the
            # new address
            if self.ql.mem.is_available(image_base, image_size):
                import_symbols = cached.import_symbols
                import_table = cached.import_table

                for entry in cached.cmdlines:
                    self.set_cmdline(entry['name'], entry['address'], data)

                self.ql.log.info(f'Loaded {path} from cache')
                loaded = True

        # either file was not cached, or could not be loaded to the same location in memory
        if not cached or not loaded:
            dll = pefile.PE(path, fast_load=True)
            dll.parse_data_directories()
            warnings = dll.get_warnings()

            if warnings:
                self.ql.log.warning(f'Warnings while loading {path}:')

                for warning in warnings:
                    self.ql.log.warning(f' - {warning}')

            data = bytearray(dll.get_memory_mapped_image())

            image_base = dll.OPTIONAL_HEADER.ImageBase or self.dll_last_address
            image_size = self.ql.mem.align_up(len(data))

            self.ql.log.debug(f'DLL preferred base address: {image_base:#x}')

            if (image_base + image_size) > self.ql.mem.max_mem_addr:
                image_base = self.dll_last_address
                self.ql.log.debug(f'DLL preferred base address exceeds memory upper bound, loading to: {image_base:#x}')

            if not self.ql.mem.is_available(image_base, image_size):
                image_base = self.ql.mem.find_free_space(image_size, minaddr=image_base, align=0x10000)
                self.ql.log.debug(f'DLL preferred base address is taken, loading to: {image_base:#x}')

            cmdlines = []
            import_symbols = {}
            import_table = {}

            dll_symbols = getattr(getattr(dll, 'DIRECTORY_ENTRY_EXPORT', None), 'symbols', [])
            for entry in dll_symbols:
                import_symbols[image_base + entry.address] = {
                    "name": entry.name,
                    "ordinal": entry.ordinal,
                    "dll": dll_name.split('.')[0]
                }

                if entry.name:
                    import_table[entry.name] = image_base + entry.address

                import_table[entry.ordinal] = image_base + entry.address
                cmdline_entry = self.set_cmdline(entry.name, entry.address, data)

                if cmdline_entry:
                    cmdlines.append(cmdline_entry)

            if self.libcache:
                cached = QlPeCacheEntry(image_base, data, cmdlines, import_symbols, import_table)
                self.libcache.save(path, cached)
                self.ql.log.info("Cached %s" % path)

        # Add dll to IAT
        try:
            self.import_address_table[dll_name] = import_table
        except Exception as ex:
            self.ql.log.exception(f'Unable to add {dll_name} to IAT')

        try:
            self.import_symbols.update(import_symbols)
        except Exception as ex:
            self.ql.log.exception(f'Unable to add {dll_name} import symbols')

        dll_base = image_base
        dll_len = image_size

        self.dll_size += dll_len
        self.ql.mem.map(dll_base, dll_len, info=dll_name)
        self.ql.mem.write(dll_base, bytes(data))

        self.dlls[dll_name] = dll_base

        if dll_base == self.dll_last_address:
            self.dll_last_address += dll_len

        # if this is NOT a driver, add dll to ldr data
        if not driver:
            self.add_ldr_data_table_entry(dll_name)

        # add DLL to coverage images
        self.images.append(Image(dll_base, dll_base + dll_len, path))

        self.ql.log.info(f'Done with loading {path}')

        return dll_base


    def _alloc_cmdline(self, wide):
        addr = self.ql.os.heap.alloc(len(self.cmdline) * (2 if wide else 1))
        packed_addr = self.ql.pack(addr)
        return addr, packed_addr

    def set_cmdline(self, name, address, memory):
        cmdline_entry = None
        if name == b"_acmdln":
            addr, packed_addr = self._alloc_cmdline(wide=False)
            cmdline_entry = {"name": name, "address": address}
            memory[address:address + self.ql.arch.pointersize] = packed_addr
            self.ql.mem.write(addr, self.cmdline)
        elif name == b"_wcmdln":
            addr, packed_addr = self._alloc_cmdline(wide=True)
            cmdline_entry = {"name": name, "address": address}
            memory[address:address + self.ql.arch.pointersize] = packed_addr
            encoded = self.cmdline.decode('ascii').encode('UTF-16LE')
            self.ql.mem.write(addr, encoded)

        return cmdline_entry

    def init_tib(self):
        if self.ql.arch.type == QL_ARCH.X86:
            teb_addr = self.structure_last_addr
        else:
            gs = self.structure_last_addr
            self.structure_last_addr += 0x30
            teb_addr = self.structure_last_addr

        self.ql.log.info("TEB addr is 0x%x" %teb_addr)

        teb_size = len(TEB(self.ql).bytes())
        teb_data = TEB(
            self.ql,
            base=teb_addr,
            peb_address=teb_addr + teb_size,
            stack_base=self.stack_address + self.stack_size,
            stack_limit=self.stack_size,
            Self=teb_addr)

        self.ql.mem.write(teb_addr, teb_data.bytes())

        self.structure_last_addr += teb_size
        if self.ql.arch.type == QL_ARCH.X8664:
            # TEB
            self.ql.mem.write_ptr(gs + 0x30, teb_addr)
            # PEB
            self.ql.mem.write_ptr(gs + 0x60, teb_addr + teb_size)

        self.TEB = self.ql.TEB = teb_data

    def init_peb(self):
        peb_addr = self.structure_last_addr

        self.ql.log.info("PEB addr is 0x%x" % peb_addr)

        # we must set an heap, will try to retrieve this value. Is ok to be all \x00
        process_heap = self.ql.os.heap.alloc(0x100)
        process_parameters = self.ql.os.heap.alloc(0x100)
        peb_data = PEB(
            self.ql,
            base=peb_addr,
            process_heap=process_heap,
            process_parameters=process_parameters,
            number_processors=self.ql.os.profile.getint("HARDWARE", "number_processors"))
        peb_data.LdrAddress = peb_addr + peb_data.size
        peb_data.write(peb_addr)
        self.structure_last_addr += peb_data.size
        self.PEB = self.ql.PEB = peb_data

    def init_ldr_data(self):
        ldr_addr = self.structure_last_addr
        ldr_size = len(LdrData(self.ql).bytes())
        ldr_data = LdrData(
            self.ql,
            base=ldr_addr,
            in_load_order_module_list={
                'Flink': ldr_addr + 2 * self.ql.arch.pointersize,
                'Blink': ldr_addr + 2 * self.ql.arch.pointersize
            },
            in_memory_order_module_list={
                'Flink': ldr_addr + 4 * self.ql.arch.pointersize,
                'Blink': ldr_addr + 4 * self.ql.arch.pointersize
            },
            in_initialization_order_module_list={
                'Flink': ldr_addr + 6 * self.ql.arch.pointersize,
                'Blink': ldr_addr + 6 * self.ql.arch.pointersize
            }
        )
        self.ql.mem.write(ldr_addr, ldr_data.bytes())
        self.structure_last_addr += ldr_size
        self.LDR = self.ql.LDR = ldr_data

    def add_ldr_data_table_entry(self, dll_name):
        dll_base = self.dlls[dll_name]
        path = "C:\\Windows\\System32\\" + dll_name
        ldr_table_entry_size = len(LdrDataTableEntry(self.ql).bytes())
        base = self.ql.os.heap.alloc(ldr_table_entry_size)
        ldr_table_entry = LdrDataTableEntry(self.ql,
                                            base=base,
                                            in_load_order_links={'Flink': 0, 'Blink': 0},
                                            in_memory_order_links={'Flink': 0, 'Blink': 0},
                                            in_initialization_order_links={'Flink': 0, 'Blink': 0},
                                            dll_base=dll_base,
                                            entry_point=0,
                                            full_dll_name=path,
                                            base_dll_name=dll_name)

        # Flink
        if len(self.ldr_list) == 0:
            flink = self.LDR
            ldr_table_entry.InLoadOrderLinks['Flink'] = flink.InLoadOrderModuleList['Flink']
            ldr_table_entry.InMemoryOrderLinks['Flink'] = flink.InMemoryOrderModuleList['Flink']
            ldr_table_entry.InInitializationOrderLinks['Flink'] = flink.InInitializationOrderModuleList['Flink']

            flink.InLoadOrderModuleList['Flink'] = ldr_table_entry.base
            flink.InMemoryOrderModuleList['Flink'] = ldr_table_entry.base + 2 * self.ql.arch.pointersize
            flink.InInitializationOrderModuleList['Flink'] = ldr_table_entry.base + 4 * self.ql.arch.pointersize

        else:
            flink = self.ldr_list[-1]
            ldr_table_entry.InLoadOrderLinks['Flink'] = flink.InLoadOrderLinks['Flink']
            ldr_table_entry.InMemoryOrderLinks['Flink'] = flink.InMemoryOrderLinks['Flink']
            ldr_table_entry.InInitializationOrderLinks['Flink'] = flink.InInitializationOrderLinks['Flink']

            flink.InLoadOrderLinks['Flink'] = ldr_table_entry.base
            flink.InMemoryOrderLinks['Flink'] = ldr_table_entry.base + 2 * self.ql.arch.pointersize
            flink.InInitializationOrderLinks['Flink'] = ldr_table_entry.base + 4 * self.ql.arch.pointersize

        # Blink
        blink = self.LDR
        ldr_table_entry.InLoadOrderLinks['Blink'] = blink.InLoadOrderModuleList['Blink']
        ldr_table_entry.InMemoryOrderLinks['Blink'] = blink.InMemoryOrderModuleList['Blink']
        ldr_table_entry.InInitializationOrderLinks['Blink'] = blink.InInitializationOrderModuleList['Blink']

        blink.InLoadOrderModuleList['Blink'] = ldr_table_entry.base
        blink.InMemoryOrderModuleList['Blink'] = ldr_table_entry.base + 2 * self.ql.arch.pointersize
        blink.InInitializationOrderModuleList['Blink'] = ldr_table_entry.base + 4 * self.ql.arch.pointersize

        self.ql.mem.write(flink.base, flink.bytes())
        self.ql.mem.write(blink.base, blink.bytes())
        self.ql.mem.write(ldr_table_entry.base, ldr_table_entry.bytes())

        self.ldr_list.append(ldr_table_entry)

    def init_exports(self):
        if self.ql.code:
            return
        if self.pe.OPTIONAL_HEADER.DATA_DIRECTORY[pefile.DIRECTORY_ENTRY['IMAGE_DIRECTORY_ENTRY_EXPORT']].VirtualAddress != 0:
            # Do a full load if IMAGE_DIRECTORY_ENTRY_EXPORT is present so we can load the exports
            self.pe.full_load()
        else:
            return

        try:
            # parse directory entry export
            dll_name = os.path.basename(self.path)
            self.import_address_table[dll_name] = {} 
            for entry in self.pe.DIRECTORY_ENTRY_EXPORT.symbols:
                self.export_symbols[self.pe_image_address + entry.address] = {'name': entry.name, 'ordinal': entry.ordinal}
                self.import_address_table[dll_name][entry.name] = self.pe_image_address + entry.address
                self.import_address_table[dll_name][entry.ordinal] = self.pe_image_address + entry.address
        except:
            self.ql.log.info('Failed to load exports for %s:\n%s' % (self.ql.argv, traceback.format_exc()))

    def init_driver_object(self):
        # PDRIVER_OBJECT DriverObject
        driver_object_addr = self.structure_last_addr
        self.ql.log.info("Driver object addr is 0x%x" %driver_object_addr)

        if self.ql.arch.type == QL_ARCH.X86:
            self.driver_object = DRIVER_OBJECT32(self.ql, driver_object_addr)
        elif self.ql.arch.type == QL_ARCH.X8664:
            self.driver_object = DRIVER_OBJECT64(self.ql, driver_object_addr)

        driver_object_size = ctypes.sizeof(self.driver_object)
        self.ql.mem.write(driver_object_addr, bytes(self.driver_object))
        self.structure_last_addr += driver_object_size
        self.driver_object_address = driver_object_addr


    def init_registry_path(self):
        # PUNICODE_STRING RegistryPath
        regitry_path_addr = self.structure_last_addr
        self.ql.log.info("Registry path addr is 0x%x" %regitry_path_addr)

        if self.ql.arch.type == QL_ARCH.X86:
            regitry_path_data = UNICODE_STRING32(0, 0, regitry_path_addr)
        elif self.ql.arch.type == QL_ARCH.X8664:
            regitry_path_data = UNICODE_STRING64(0, 0, regitry_path_addr)

        regitry_path_size = ctypes.sizeof(regitry_path_data)
        self.ql.mem.write(regitry_path_addr, bytes(regitry_path_data))
        self.structure_last_addr += regitry_path_size
        self.regitry_path_address = regitry_path_addr


    def init_eprocess(self):
        addr = self.structure_last_addr
        self.ql.log.info("EPROCESS is is 0x%x" %addr)


        if self.ql.arch.type == QL_ARCH.X86:
            self.eprocess_object = EPROCESS32(self.ql, addr)
        elif self.ql.arch.type == QL_ARCH.X8664:
            self.eprocess_object = EPROCESS64(self.ql, addr)            

        size = ctypes.sizeof(self.eprocess_object)
        self.ql.mem.write(addr, bytes(self.driver_object))
        self.structure_last_addr += size
        self.ql.eprocess_address = addr


    def init_ki_user_shared_data(self):
        '''
        https://www.geoffchappell.com/studies/windows/km/ntoskrnl/structs/kuser_shared_data/index.htm

		struct information:
		https://doxygen.reactos.org/d8/dae/modules_2rostests_2winetests_2ntdll_2time_8c_source.html
        '''
        if self.ql.arch.type == QL_ARCH.X86:
            KI_USER_SHARED_DATA = 0xFFDF0000
        elif self.ql.arch.type == QL_ARCH.X8664:
            KI_USER_SHARED_DATA = 0xFFFFF78000000000

        self.ql.log.info("KI_USER_SHARED_DATA is 0x%x" %KI_USER_SHARED_DATA)

        shared_user_data = KUSER_SHARED_DATA()

        shared_user_data_len = self.align(ctypes.sizeof(KUSER_SHARED_DATA), 0x1000)
        self.ql.mem.map(KI_USER_SHARED_DATA, shared_user_data_len)
        self.ql.mem.write(KI_USER_SHARED_DATA, bytes(shared_user_data))


class QlLoaderPE(QlLoader, Process):
    def __init__(self, ql: Qiling, libcache: bool):
        super().__init__(ql)

        self.ql         = ql
        self.path       = self.ql.path
        self.is_driver  = False
        self.libcache   = QlPeCache() if libcache else None

    def run(self):
        self.init_dlls = [b"ntdll.dll", b"kernel32.dll", b"user32.dll"]
        self.sys_dlls = [b"ntdll.dll", b"kernel32.dll"]
        self.pe_entry_point = 0
        self.sizeOfStackReserve = 0        

        if not self.ql.code:
            self.pe = pefile.PE(self.path, fast_load=True)
            self.is_driver = self.pe.is_driver()
            if self.is_driver == True:
                self.init_dlls.append(b"ntoskrnl.exe")
                self.sys_dlls.append(b"ntoskrnl.exe")
            
<<<<<<< HEAD
        if self.ql.arch.type == QL_ARCH.X86:
            self.stack_address = int(self.ql.os.profile.get("OS32", "stack_address"), 16)
            self.stack_size = int(self.ql.os.profile.get("OS32", "stack_size"), 16)
            self.image_address = int(self.ql.os.profile.get("OS32", "image_address"), 16)
            self.dll_address = int(self.ql.os.profile.get("OS32", "dll_address"), 16)
            self.entry_point = int(self.ql.os.profile.get("OS32", "entry_point"), 16)
            self.ql.os.heap_base_address = int(self.ql.os.profile.get("OS32", "heap_address"), 16)
            self.ql.os.heap_base_size = int(self.ql.os.profile.get("OS32", "heap_size"), 16)
            self.structure_last_addr = FS_SEGMENT_ADDR
        elif self.ql.arch.type == QL_ARCH.X8664:
            self.stack_address = int(self.ql.os.profile.get("OS64", "stack_address"), 16)
            self.stack_size = int(self.ql.os.profile.get("OS64", "stack_size"), 16)
            self.image_address = int(self.ql.os.profile.get("OS64", "image_address"), 16)
            self.dll_address = int(self.ql.os.profile.get("OS64", "dll_address"), 16)
            self.entry_point = int(self.ql.os.profile.get("OS64", "entry_point"), 16)
            self.ql.os.heap_base_address = int(self.ql.os.profile.get("OS64", "heap_address"), 16)
            self.ql.os.heap_base_size = int(self.ql.os.profile.get("OS64", "heap_size"), 16)
=======
        if self.ql.archtype == QL_ARCH.X86:
            WINOSARCH = "OS32"
            self.structure_last_addr = FS_SEGMENT_ADDR
        elif self.ql.archtype == QL_ARCH.X8664:
            WINOSARCH = "OS64"
>>>>>>> adc18e5f
            self.structure_last_addr = GS_SEGMENT_ADDR

        self.stack_address = int(self.ql.os.profile.get(WINOSARCH, "stack_address"), 16)
        self.stack_size = int(self.ql.os.profile.get(WINOSARCH, "stack_size"), 16)
        self.image_address = int(self.ql.os.profile.get(WINOSARCH, "image_address"), 16)
        self.dll_address = int(self.ql.os.profile.get(WINOSARCH, "dll_address"), 16)
        self.entry_point = int(self.ql.os.profile.get(WINOSARCH, "entry_point"), 16)
        self.ql.os.heap_base_address = int(self.ql.os.profile.get(WINOSARCH, "heap_address"), 16)
        self.ql.os.heap_base_size = int(self.ql.os.profile.get(WINOSARCH, "heap_size"), 16)
        self.dlls = {}
        self.import_symbols = {}
        self.export_symbols = {}
        self.import_address_table = {}
        self.ldr_list = []
        self.pe_image_address = 0
        self.pe_image_address_size = 0
        self.dll_size = 0
        self.dll_last_address = self.dll_address
        # compatible with ql.__enable_bin_patch()
        self.load_address = 0
        self.ql.os.heap = QlMemoryHeap(self.ql, self.ql.os.heap_base_address, self.ql.os.heap_base_address + self.ql.os.heap_base_size)
        self.ql.os.setupComponents()
        self.ql.os.entry_point = self.entry_point
        cmdline = (str(self.ql.os.userprofile)) + "Desktop\\" + self.ql.targetname
        self.filepath = bytes(cmdline + "\x00", "utf-8")
        for arg in self.argv[1:]:
            if ' ' in arg:
                cmdline += f' "{arg}"'
            else:
                cmdline += f' {arg}'
        cmdline += "\x00"
        self.cmdline = bytes(cmdline, "utf-8")

        self.load()

    def init_thread_information_block(self):
        super().init_tib()
        super().init_peb()
        super().init_ldr_data()
        super().init_exports()

    def load(self):
        # set stack pointer
        self.ql.log.info("Initiate stack address at 0x%x " % self.stack_address)
        self.ql.mem.map(self.stack_address, self.stack_size, info="[stack]")

        if self.path and not self.ql.code:
            # for simplicity, no image base relocation
            self.pe_image_address = self.pe.OPTIONAL_HEADER.ImageBase
            self.pe_image_address_size = self.ql.mem.align_up(self.pe.OPTIONAL_HEADER.SizeOfImage)

            if self.pe_image_address + self.pe_image_address_size > self.ql.os.heap_base_address:
                # pe reloc
                self.pe_image_address = self.image_address
                self.pe.relocate_image(self.image_address)

            self.entry_point = self.pe_entry_point = self.pe_image_address + self.pe.OPTIONAL_HEADER.AddressOfEntryPoint
            self.sizeOfStackReserve = self.pe.OPTIONAL_HEADER.SizeOfStackReserve
            self.ql.log.info("Loading %s to 0x%x" % (self.path, self.pe_image_address))
            self.ql.log.info("PE entry point at 0x%x" % self.entry_point)
            self.images.append(Image(self.pe_image_address, self.pe_image_address + self.pe.NT_HEADERS.OPTIONAL_HEADER.SizeOfImage, self.path))

            # Stack should not init at the very bottom. Will cause errors with Dlls
            sp = self.stack_address + self.stack_size - 0x1000

            if self.ql.arch.type == QL_ARCH.X86:
                self.ql.arch.regs.esp = sp
                self.ql.arch.regs.ebp = sp

                if self.pe.is_dll():
                    self.ql.log.debug('Setting up DllMain args')
                    load_addr_bytes = self.pe_image_address.to_bytes(length=4, byteorder='little')

                    self.ql.log.debug('Writing 0x%08X (IMAGE_BASE) to [ESP+4](0x%08X)' % (self.pe_image_address, sp + 0x4))
                    self.ql.mem.write(sp + 0x4, load_addr_bytes)

                    self.ql.log.debug('Writing 0x01 (DLL_PROCESS_ATTACH) to [ESP+8](0x%08X)' % (sp + 0x8))
                    self.ql.mem.write(sp + 0x8, int(1).to_bytes(length=4, byteorder='little'))

            elif self.ql.arch.type == QL_ARCH.X8664:
                self.ql.arch.regs.rsp = sp
                self.ql.arch.regs.rbp = sp

                if self.pe.is_dll():
                    self.ql.log.debug('Setting up DllMain args')

                    self.ql.log.debug('Setting RCX (arg1) to %16X (IMAGE_BASE)' % (self.pe_image_address))
                    self.ql.arch.regs.rcx = self.pe_image_address

                    self.ql.log.debug('Setting RDX (arg2) to 1 (DLL_PROCESS_ATTACH)')
                    self.ql.arch.regs.rdx = 1
            else:
                raise QlErrorArch("Unknown ql.arch")

            # if this is NOT a driver, init tib/peb/ldr
            if not self.is_driver:  # userland program
                self.init_thread_information_block()
            else:   # Windows kernel driver
                super().init_driver_object()
                super().init_registry_path()
                super().init_eprocess()
                super().init_ki_user_shared_data()

                # setup IRQ Level in CR8 to PASSIVE_LEVEL (0)
                self.ql.arch.regs.write(UC_X86_REG_CR8, 0)

                # setup CR4, some drivers may check this at initialized time
                self.ql.arch.regs.write(UC_X86_REG_CR4, 0x6f8)

                self.ql.log.debug('Setting up DriverEntry args')
                self.ql.stop_execution_pattern = 0xDEADC0DE

                if self.ql.arch.type == QL_ARCH.X86:  # Win32
                    if not self.ql.stop_options:
                        # We know that a driver will return,
                        # so if the user did not configure stop options, write a sentinel return value
                        self.ql.mem.write(sp, self.ql.stop_execution_pattern.to_bytes(length=4, byteorder='little'))

                    self.ql.log.debug('Writing 0x%08X (PDRIVER_OBJECT) to [ESP+4](0x%08X)' % (self.ql.loader.driver_object_address, sp+0x4))
                    self.ql.log.debug('Writing 0x%08X (RegistryPath) to [ESP+8](0x%08X)' % (self.ql.loader.regitry_path_address, sp+0x8))
                elif self.ql.arch.type == QL_ARCH.X8664:  # Win64
                    if not self.ql.stop_options:
                        # We know that a driver will return,
                        # so if the user did not configure stop options, write a sentinel return value
                        self.ql.mem.write(sp, self.ql.stop_execution_pattern.to_bytes(length=8, byteorder='little'))

                    self.ql.log.debug('Setting RCX (arg1) to %16X (PDRIVER_OBJECT)' % (self.ql.loader.driver_object_address))
                    self.ql.log.debug('Setting RDX (arg2) to %16X (PUNICODE_STRING)' % (self.ql.loader.regitry_path_address))

                # setup args for DriverEntry()
                self.ql.os.fcall = self.ql.os.fcall_select(CDECL)
                self.ql.os.fcall.writeParams(((POINTER, self.ql.loader.driver_object_address), (POINTER, self.ql.loader.regitry_path_address)))

            # mmap PE file into memory
            self.ql.mem.map(self.pe_image_address, self.ql.mem.align_up(self.pe_image_address_size), info="[PE]")
            self.pe.parse_data_directories()
            data = bytearray(self.pe.get_memory_mapped_image())
            self.ql.mem.write(self.pe_image_address, bytes(data))
            
            if self.is_driver:
                # setup IMAGE_LOAD_CONFIG_DIRECTORY
                if self.pe.OPTIONAL_HEADER.DATA_DIRECTORY[pefile.DIRECTORY_ENTRY['IMAGE_DIRECTORY_ENTRY_LOAD_CONFIG']].VirtualAddress != 0:
                    SecurityCookie_rva = self.pe.DIRECTORY_ENTRY_LOAD_CONFIG.struct.SecurityCookie - self.pe.OPTIONAL_HEADER.ImageBase
                    SecurityCookie_value = default_security_cookie_value = self.ql.mem.read(self.pe_image_address+SecurityCookie_rva, self.ql.arch.pointersize)
                    while SecurityCookie_value == default_security_cookie_value:
                        SecurityCookie_value = secrets.token_bytes(self.ql.arch.pointersize)
                        # rol     rcx, 10h (rcx: cookie)
                        # test    cx, 0FFFFh
                        SecurityCookie_value_array = bytearray(SecurityCookie_value)
                        # Sanity question: We are always little endian, right?
                        SecurityCookie_value_array[-2:] = b'\x00\x00'
                        SecurityCookie_value = bytes(SecurityCookie_value_array)
                    self.ql.mem.write(self.pe_image_address+SecurityCookie_rva, SecurityCookie_value)

            # Add main PE to ldr_data_table
            mod_name = os.path.basename(self.path)
            self.dlls[mod_name] = self.pe_image_address
            # only userland code need LDR table
            if not self.is_driver:
                super().add_ldr_data_table_entry(mod_name)

            # load system dlls
            sys_dlls = self.sys_dlls
            for each in sys_dlls:
                super().load_dll(each, self.is_driver)
            # parse directory entry import
            if self.pe.OPTIONAL_HEADER.DATA_DIRECTORY[pefile.DIRECTORY_ENTRY['IMAGE_DIRECTORY_ENTRY_IMPORT']].VirtualAddress != 0:
                for entry in self.pe.DIRECTORY_ENTRY_IMPORT:
                    dll_name = str(entry.dll.lower(), 'utf-8', 'ignore')
                    super().load_dll(entry.dll, self.is_driver)
                    for imp in entry.imports:
                        # fix IAT
                        # ql.log.info(imp.name)
                        # ql.log.info(self.import_address_table[imp.name])
                        if imp.name:
                            try:
                                addr = self.import_address_table[dll_name][imp.name]
                            except KeyError:
                                self.ql.log.debug("Error in loading function %s" % imp.name.decode())
                                continue
                        else:
                            addr = self.import_address_table[dll_name][imp.ordinal]

                        if self.ql.arch.type == QL_ARCH.X86:
                            address = self.ql.pack32(addr)
                        else:
                            address = self.ql.pack64(addr)
                        self.ql.mem.write(imp.address, address)

            self.ql.log.debug("Done with loading %s" % self.path)
            self.ql.os.entry_point = self.entry_point
            self.ql.os.pid = 101

        elif self.ql.code:
            self.filepath = b""
            if self.ql.arch.type == QL_ARCH.X86:
                self.ql.arch.regs.esp = self.stack_address + 0x3000
                self.ql.arch.regs.ebp = self.ql.arch.regs.esp
            elif self.ql.arch.type == QL_ARCH.X8664:
                self.ql.arch.regs.rsp = self.stack_address + 0x3000
                self.ql.arch.regs.rbp = self.ql.arch.regs.rsp

            # load shellcode in
            self.ql.mem.map(self.entry_point, self.ql.os.code_ram_size, info="[shellcode_base]")
            # rewrite entrypoint for windows shellcode
            self.ql.os.entry_point = self.entry_point
            self.ql.os.pid = 101

            self.ql.mem.write(self.entry_point, self.ql.code)
            
            self.init_thread_information_block()
            # load dlls
            for each in self.init_dlls:
                super().load_dll(each)

        # move entry_point to ql.os
        self.ql.os.entry_point = self.entry_point
        self.init_sp = self.ql.arch.regs.arch_sp<|MERGE_RESOLUTION|>--- conflicted
+++ resolved
@@ -456,31 +456,12 @@
                 self.init_dlls.append(b"ntoskrnl.exe")
                 self.sys_dlls.append(b"ntoskrnl.exe")
             
-<<<<<<< HEAD
-        if self.ql.arch.type == QL_ARCH.X86:
-            self.stack_address = int(self.ql.os.profile.get("OS32", "stack_address"), 16)
-            self.stack_size = int(self.ql.os.profile.get("OS32", "stack_size"), 16)
-            self.image_address = int(self.ql.os.profile.get("OS32", "image_address"), 16)
-            self.dll_address = int(self.ql.os.profile.get("OS32", "dll_address"), 16)
-            self.entry_point = int(self.ql.os.profile.get("OS32", "entry_point"), 16)
-            self.ql.os.heap_base_address = int(self.ql.os.profile.get("OS32", "heap_address"), 16)
-            self.ql.os.heap_base_size = int(self.ql.os.profile.get("OS32", "heap_size"), 16)
-            self.structure_last_addr = FS_SEGMENT_ADDR
-        elif self.ql.arch.type == QL_ARCH.X8664:
-            self.stack_address = int(self.ql.os.profile.get("OS64", "stack_address"), 16)
-            self.stack_size = int(self.ql.os.profile.get("OS64", "stack_size"), 16)
-            self.image_address = int(self.ql.os.profile.get("OS64", "image_address"), 16)
-            self.dll_address = int(self.ql.os.profile.get("OS64", "dll_address"), 16)
-            self.entry_point = int(self.ql.os.profile.get("OS64", "entry_point"), 16)
-            self.ql.os.heap_base_address = int(self.ql.os.profile.get("OS64", "heap_address"), 16)
-            self.ql.os.heap_base_size = int(self.ql.os.profile.get("OS64", "heap_size"), 16)
-=======
+
         if self.ql.archtype == QL_ARCH.X86:
             WINOSARCH = "OS32"
             self.structure_last_addr = FS_SEGMENT_ADDR
         elif self.ql.archtype == QL_ARCH.X8664:
             WINOSARCH = "OS64"
->>>>>>> adc18e5f
             self.structure_last_addr = GS_SEGMENT_ADDR
 
         self.stack_address = int(self.ql.os.profile.get(WINOSARCH, "stack_address"), 16)
