--- conflicted
+++ resolved
@@ -434,15 +434,11 @@
             for nsym, symbol in enumerate(section.iter_symbols()):
                 if symbol.name == 'init_module':
                     addr = symbol.entry.st_value + elffile.get_section(symbol['st_shndx'])['sh_offset']
-<<<<<<< HEAD
-                    ql.nprint("[+] init_module = 0x%x" % addr)
-=======
-                    logging.info("init_module = 0x%x" % addr)
->>>>>>> 33a2b6d9
+                    logging.info("[+] init_module = 0x%x" % addr)
                     return addr
 
         # not found. FIXME: report error on invalid module??
-        ql.dprint(D_INFO, "[!] invalid module? symbol init_module not found")
+        logging.warning("[!] invalid module? symbol init_module not found")
         return -1
 
     def lkm_dynlinker(self, ql, mem_start):
@@ -625,16 +621,9 @@
         # map some memory to intercept external functions of Linux kernel
         ql.mem.map(API_HOOK_MEM, 0x1000, info="[api_mem]")
 
-<<<<<<< HEAD
-        ql.nprint("[+] loadbase: %x, mem_start: %x, mem_end: %x" % (loadbase, mem_start, mem_end))
+        logging.info("[+] loadbase: %x, mem_start: %x, mem_end: %x" % (loadbase, mem_start, mem_end))
         ql.mem.map(loadbase + mem_start, mem_end - mem_start, info=ql.path)
         ql.mem.write(loadbase + mem_start, elfdata_mapping)
-=======
-        logging.info("[+] loadbase: %x, mem_start: %x, mem_end: %x" % (loadbase, mem_start, mem_end))
-
-        ql.mem.write(loadbase + mem_start, self.elfdata)
-        # dump_mem("Dumping some bytes:", self.elfdata[0x64 : 0x84])
->>>>>>> 33a2b6d9
 
         entry_point = self.lkm_get_init(ql) + loadbase + mem_start
         ql.brk_address = mem_end + loadbase
@@ -673,7 +662,7 @@
                 tmp_sc = sc.replace("sys_", "NR_")
                 if tmp_sc in globals():
                     syscall_id = globals()[tmp_sc]
-                    print("Writing syscall %s to [0x%x]" % (sc, SYSCALL_MEM + ql.pointersize * syscall_id))
+                    logging.debug("Writing syscall %s to [0x%x]" % (sc, SYSCALL_MEM + ql.pointersize * syscall_id))
                     ql.mem.write(SYSCALL_MEM + ql.pointersize * syscall_id, ql.pack(rev_reloc_symbols[sc]))
 
         # write syscall addresses into syscall table
