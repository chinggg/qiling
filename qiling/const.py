--- conflicted
+++ resolved
@@ -65,11 +65,6 @@
 
 QL_OS_BAREMETAL   = (QL_OS.MCU,)
 QL_OS_INTERPRETER = (QL_OS.EVM,)
-<<<<<<< HEAD
-QL_OS_ALL         = QL_OS_POSIX + QL_OS_NONPID + (QL_OS.WINDOWS,)
-QL_OS_BARE_RTOS   = (QL_OS.BARE,)
-=======
->>>>>>> 452f4166
 
 QL_HOOK_BLOCK = 0b0001
 QL_CALL_BLOCK = 0b0010
@@ -95,7 +90,7 @@
     QL_OS.DOS     : "DOS",
     QL_OS.EVM     : "EVM",
     QL_OS.MCU     : "MCU",
-    QL_OS.BARE    : "BLOB"
+    QL_OS.BARE    : "BARE"
 }
 
 arch_os_map = {
