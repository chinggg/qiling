#!/usr/bin/env python3
#
# Cross Platform and Multi Architecture Advanced Binary Emulation Framework
#

from __future__ import annotations
from typing import Callable, Optional, Mapping
from functools import partial

from qiling import Qiling
from qiling.const import *

CODE_END = True


def dump_regs(ql: Qiling) -> Mapping[str, int]:

    if ql.arch.type == QL_ARCH.MIPS:

        _reg_order = (
                "gp", "at", "v0", "v1",
                "a0", "a1", "a2", "a3",
                "t0", "t1", "t2", "t3",
                "t4", "t5", "t6", "t7",
                "t8", "t9", "sp", "s8",
                "s0", "s1", "s2", "s3",
                "s4", "s5", "s6", "s7",
                "ra", "k0", "k1", "pc",
                )

    elif ql.arch.type == QL_ARCH.ARM:

        _reg_order = (
                "r0", "r1", "r2", "r3",
                "r4", "r5", "r6", "r7",
                "r8", "r9", "r10", "r11",
                "r12", "sp", "lr", "pc",
                )

<<<<<<< HEAD
    elif ql.arch.type == QL_ARCH.CORTEX_M:
=======
    elif ql.archtype == QL_ARCH.X86:

        _reg_order = (
                "eax", "ebx", "ecx", "edx",
                "esp", "ebp", "esi", "edi",
                "eip", "ss", "cs", "ds", "es",
                "fs", "gs", "ef",
                )

    elif ql.archtype == QL_ARCH.CORTEX_M:
>>>>>>> 87eae782

        _reg_order = (
                "r0", "r1", "r2", "r3",
                "r4", "r5", "r6", "r7",
                "r8", "r9", "r10", "r11",
                "r12", "sp", "lr", "pc",
                "xpsr", "control", "primask", "basepri", "faultmask"
                )

    return {reg_name: getattr(ql.arch.regs, reg_name) for reg_name in _reg_order}


def get_arm_flags(bits: int) -> Mapping[str, int]:

    def _get_mode(bits):
        return {
                0b10000: "User",
                0b10001: "FIQ",
                0b10010: "IRQ",
                0b10011: "Supervisor",
                0b10110: "Monitor",
                0b10111: "Abort",
                0b11010: "Hypervisor",
                0b11011: "Undefined",
                0b11111: "System",
                }.get(bits & 0x00001f)

    return {
            "mode":     _get_mode(bits),
            "thumb":    bits & 0x00000020 != 0,
            "fiq":      bits & 0x00000040 != 0,
            "irq":      bits & 0x00000080 != 0,
            "neg":      bits & 0x80000000 != 0,
            "zero":     bits & 0x40000000 != 0,
            "carry":    bits & 0x20000000 != 0,
            "overflow": bits & 0x10000000 != 0,
            }


# parse unsigned integer from string
def _parse_int(s: str) -> int:
    return int(s, 0)


# function dectorator for parse argument as integer
def parse_int(func: Callable) -> Callable:
    def wrap(qdb, s: str = "") -> int:
        assert type(s) is str
        try:
            ret = _parse_int(s)
        except:
            ret = None
        return func(qdb, ret)
    return wrap

# check wether negative value or not
def is_negative(i: int) -> int:
    return i & (1 << 31)


# convert valu to signed
def signed_val(val: int) -> int:
    return (val-1 << 32) if is_negative(val) else val


# handle braches and jumps so we can set berakpoint properly
def handle_bnj(ql: Qiling, cur_addr: str) -> Callable[[Qiling, str], int]:
    return {
            QL_ARCH.MIPS     : handle_bnj_mips,
            QL_ARCH.ARM      : handle_bnj_arm,
            QL_ARCH.CORTEX_M : handle_bnj_arm,
<<<<<<< HEAD
            }.get(ql.arch.type)(ql, cur_addr)
=======
            QL_ARCH.X86      : handle_bnj_x86,
            }.get(ql.archtype)(ql, cur_addr)
>>>>>>> 87eae782


def get_cpsr(bits: int) -> (bool, bool, bool, bool):
    return (
            bits & 0x10000000 != 0, # V, overflow flag
            bits & 0x20000000 != 0, # C, carry flag
            bits & 0x40000000 != 0, # Z, zero flag
            bits & 0x80000000 != 0, # N, sign flag
            )


<<<<<<< HEAD
=======
def get_x86_eflags(bits: int) -> Dict[str, bool]:
    return {
            "CF" : bits & 0x0001 != 0, # CF, carry flag
            "PF" : bits & 0x0004 != 0, # PF, parity flag
            "AF" : bits & 0x0010 != 0, # AF, adjust flag
            "ZF" : bits & 0x0040 != 0, # ZF, zero flag
            "SF" : bits & 0x0080 != 0, # SF, sign flag
            "OF" : bits & 0x0800 != 0, # OF, overflow flag
            }


def is_thumb(bits: int) -> bool:
    return bits & 0x00000020 != 0


>>>>>>> 87eae782
def disasm(ql: Qiling, address: int, detail: bool = False) -> Optional[int]:
    md = ql.arch.disassembler
    md.detail = detail
    try:
        ret = next(md.disasm(_read_inst(ql, address), address))

    except StopIteration:
        ret = None

    return ret


def _read_inst(ql: Qiling, addr: int) -> int:

    result = ql.mem.read(addr, 4)

    if ql.arch.type in (QL_ARCH.ARM, QL_ARCH.CORTEX_M):
        if ql.arch.is_thumb:
            first_two = ql.unpack16(ql.mem.read(addr, 2))
            result = ql.pack16(first_two)

            # to judge whether it's thumb mode or not
            if any([
                first_two & 0xf000 == 0xf000,
                first_two & 0xf800 == 0xf800,
                first_two & 0xe800 == 0xe800,
                 ]):

                latter_two = ql.unpack16(ql.mem.read(addr+2, 2))
                result += ql.pack16(latter_two)

    elif ql.archtype in (QL_ARCH.X86, QL_ARCH.X8664):
        # due to the variadic lengh of x86 instructions ( 1~15 )
        # always assume the maxium size for disassembler to tell
        # what is it exactly.
        result = ql.mem.read(addr, 15)

    return result

def handle_bnj_x86(ql: Qilng, cur_addr: str) -> int:

    # FIXME: NO HANDLE BRANCH AND JUMP FOR X86 FOR NOW

    to_jump = False
    ret_addr = None

    return (to_jump, ret_addr)


def handle_bnj_arm(ql: Qiling, cur_addr: str) -> int:

    def _read_reg_val(regs, _reg):
        return getattr(ql.arch.regs, _reg.replace("ip", "r12").replace("fp", "r11"))

    def regdst_eq_pc(op_str):
        return op_str.partition(", ")[0] == "pc"

    read_inst = partial(_read_inst, ql)
    read_reg_val = partial(_read_reg_val, ql.arch.regs)

    ARM_INST_SIZE = 4
    ARM_THUMB_INST_SIZE = 2

    line = disasm(ql, cur_addr)
    ret_addr = cur_addr + line.size

    if line.mnemonic == "udf": # indicates program exited
        return CODE_END

    jump_table = {
            # unconditional branch
            "b"    : (lambda *_: True),
            "bl"   : (lambda *_: True),
            "bx"   : (lambda *_: True),
            "blx"  : (lambda *_: True),
            "b.w"  : (lambda *_: True),

            # branch on equal, Z == 1
            "beq"  : (lambda V, C, Z, N: Z == 1),
            "bxeq" : (lambda V, C, Z, N: Z == 1),
            "beq.w": (lambda V, C, Z, N: Z == 1),

            # branch on not equal, Z == 0
            "bne"  : (lambda V, C, Z, N: Z == 0),
            "bxne" : (lambda V, C, Z, N: Z == 0),
            "bne.w": (lambda V, C, Z, N: Z == 0),

            # branch on signed greater than, Z == 0 and N == V
            "bgt"  : (lambda V, C, Z, N: (Z == 0 and N == V)),
            "bgt.w": (lambda V, C, Z, N: (Z == 0 and N == V)),

            # branch on signed less than, N != V
            "blt"  : (lambda V, C, Z, N: N != V),

            # branch on signed greater than or equal, N == V
            "bge"  : (lambda V, C, Z, N: N == V),

            # branch on signed less than or queal
            "ble"  : (lambda V, C, Z, N: Z == 1 or N != V),

            # branch on unsigned higher or same (or carry set), C == 1
            "bhs"  : (lambda V, C, Z, N: C == 1),
            "bcs"  : (lambda V, C, Z, N: C == 1),

            # branch on unsigned lower (or carry clear), C == 0
            "bcc"  : (lambda V, C, Z, N: C == 0),
            "blo"  : (lambda V, C, Z, N: C == 0),
            "bxlo" : (lambda V, C, Z, N: C == 0),
            "blo.w": (lambda V, C, Z, N: C == 0),

            # branch on negative or minus, N == 1
            "bmi"  : (lambda V, C, Z, N: N == 1),

            # branch on positive or plus, N == 0
            "bpl"  : (lambda V, C, Z, N: N == 0),

            # branch on signed overflow
            "bvs"  : (lambda V, C, Z, N: V == 1),

            # branch on no signed overflow
            "bvc"  : (lambda V, C, Z, N: V == 0),

            # branch on unsigned higher
            "bhi"  : (lambda V, C, Z, N: (Z == 0 and C == 1)),
            "bxhi" : (lambda V, C, Z, N: (Z == 0 and C == 1)),
            "bhi.w": (lambda V, C, Z, N: (Z == 0 and C == 1)),

            # branch on unsigned lower
            "bls"  : (lambda V, C, Z, N: (C == 0 or Z == 1)),
            "bls.w": (lambda V, C, Z, N: (C == 0 or Z == 1)),
            }

    cb_table = {
            # branch on equal to zero
            "cbz" : (lambda r: r == 0),

            # branch on not equal to zero
            "cbnz": (lambda r: r != 0),
            }

    to_jump = False
    if line.mnemonic in jump_table:
        to_jump = jump_table.get(line.mnemonic)(*get_cpsr(ql.arch.regs.cpsr))

    elif line.mnemonic in cb_table:
        to_jump = cb_table.get(line.mnemonic)(read_reg_val(line.op_str.split(", ")[0]))

    if to_jump:
        if "#" in line.op_str:
            ret_addr = _parse_int(line.op_str.split("#")[-1])
        else:
            ret_addr = read_reg_val(line.op_str)

            if regdst_eq_pc(line.op_str):
                next_addr = cur_addr + line.size
                n2_addr = next_addr + len(read_inst(next_addr))
                ret_addr += len(read_inst(n2_addr)) + len(read_inst(next_addr))

    elif line.mnemonic.startswith("it"):
        # handle IT block here

        cond_met = {
                "eq": lambda V, C, Z, N: (Z == 1),
                "ne": lambda V, C, Z, N: (Z == 0),
                "ge": lambda V, C, Z, N: (N == V),
                "hs": lambda V, C, Z, N: (C == 1),
                "lo": lambda V, C, Z, N: (C == 0),
                "mi": lambda V, C, Z, N: (N == 1),
                "pl": lambda V, C, Z, N: (N == 0),
                "ls": lambda V, C, Z, N: (C == 0 or Z == 1),
                "le": lambda V, C, Z, N: (Z == 1 or N != V),
                "hi": lambda V, C, Z, N: (Z == 0 and C == 1),
                }.get(line.op_str)(*get_cpsr(ql.arch.regs.cpsr))

        it_block_range = [each_char for each_char in line.mnemonic[1:]]

        next_addr = cur_addr + ARM_THUMB_INST_SIZE
        for each in it_block_range:
            _inst = read_inst(next_addr)
            n2_addr = handle_bnj_arm(ql, next_addr)

            if (cond_met and each == "t") or (not cond_met and each == "e"):
                if n2_addr != (next_addr+len(_inst)): # branch detected
                    break

            next_addr += len(_inst)

        ret_addr = next_addr

    elif line.mnemonic in ("ldr",):

        if regdst_eq_pc(line.op_str):
            _, _, rn_offset = line.op_str.partition(", ")
            r, _, imm = rn_offset.strip("[]!").partition(", #")

            if "]" in rn_offset.split(", ")[1]: # pre-indexed immediate
                ret_addr = ql.unpack32(ql.mem.read(_parse_int(imm) + read_reg_val(r), ARM_INST_SIZE))

            else: # post-indexed immediate
                # FIXME: weired behavior, immediate here does not apply
                ret_addr = ql.unpack32(ql.mem.read(read_reg_val(r), ARM_INST_SIZE))

    elif line.mnemonic in ("addls", "addne", "add") and regdst_eq_pc(line.op_str):
        V, C, Z, N = get_cpsr(ql.arch.regs.cpsr)
        r0, r1, r2, *imm = line.op_str.split(", ")

        # program counter is awalys 8 bytes ahead when it comes with pc, need to add extra 8 bytes
        extra = 8 if 'pc' in (r0, r1, r2) else 0

        if imm:
            expr = imm[0].split()
            # TODO: should support more bit shifting and rotating operation
            if expr[0] == "lsl": # logical shift left
                n = _parse_int(expr[-1].strip("#")) * 2

        if line.mnemonic == "addls" and (C == 0 or Z == 1):
            ret_addr = extra + read_reg_val(r1) + read_reg_val(r2) * n

        elif line.mnemonic == "add" or (line.mnemonic == "addne" and Z == 0):
            ret_addr = extra + read_reg_val(r1) + (read_reg_val(r2) * n if imm else read_reg_val(r2))

    elif line.mnemonic in ("tbh", "tbb"):

        cur_addr += ARM_INST_SIZE
        r0, r1, *imm = line.op_str.strip("[]").split(", ")

        if imm:
            expr = imm[0].split()
            if expr[0] == "lsl": # logical shift left
                n = _parse_int(expr[-1].strip("#")) * 2

        if line.mnemonic == "tbh":

            r1 = read_reg_val(r1) * n

        elif line.mnemonic == "tbb":

            r1 = read_reg_val(r1)

        to_add = int.from_bytes(ql.mem.read(cur_addr+r1, 2 if line.mnemonic == "tbh" else 1), byteorder="little") * n
        ret_addr = cur_addr + to_add

    elif line.mnemonic.startswith("pop") and "pc" in line.op_str:

        ret_addr = ql.stack_read(line.op_str.strip("{}").split(", ").index("pc") * ARM_INST_SIZE)
        if not { # step to next instruction if cond does not meet
                "pop"  : lambda *_: True,
                "pop.w": lambda *_: True,
                "popeq": lambda V, C, Z, N: (Z == 1),
                "popne": lambda V, C, Z, N: (Z == 0),
                "pophi": lambda V, C, Z, N: (C == 1),
                "popge": lambda V, C, Z, N: (N == V),
                "poplt": lambda V, C, Z, N: (N != V),
                }.get(line.mnemonic)(*get_cpsr(ql.arch.regs.cpsr)):

            ret_addr = cur_addr + ARM_INST_SIZE

    elif line.mnemonic == "sub" and regdst_eq_pc(line.op_str):
        _, r, imm = line.op_str.split(", ")
        ret_addr = read_reg_val(r) - _parse_int(imm.strip("#"))

    elif line.mnemonic == "mov" and regdst_eq_pc(line.op_str):
        _, r = line.op_str.split(", ")
        ret_addr = read_reg_val(r)

    if ret_addr & 1:
        ret_addr -= 1

    return (to_jump, ret_addr)


def handle_bnj_mips(ql: Qiling, cur_addr: str) -> int:
    MIPS_INST_SIZE = 4

    def _read_reg(regs, _reg):
        return signed_val(getattr(regs, _reg.strip('$').replace("fp", "s8")))

    read_reg_val = partial(_read_reg, ql.arch.regs)

    line = disasm(ql, cur_addr)

    if line.mnemonic == "break": # indicates program extied
        return CODE_END

    # default breakpoint address if no jumps and branches here
    ret_addr = cur_addr + MIPS_INST_SIZE

    to_jump = False
    if line.mnemonic.startswith('j') or line.mnemonic.startswith('b'):

        # make sure at least delay slot executed
        ret_addr += MIPS_INST_SIZE

        # get registers or memory address from op_str
        targets = [
                read_reg_val(each)
                if '$' in each else _parse_int(each)
                for each in line.op_str.split(", ")
                ]

        to_jump = {
                "j"       : (lambda _: True),             # uncontitional jump
                "jr"      : (lambda _: True),             # uncontitional jump
                "jal"     : (lambda _: True),             # uncontitional jump
                "jalr"    : (lambda _: True),             # uncontitional jump
                "b"       : (lambda _: True),             # unconditional branch
                "bl"      : (lambda _: True),             # unconditional branch
                "bal"     : (lambda _: True),             # unconditional branch
                "beq"     : (lambda r0, r1, _: r0 == r1), # branch on equal
                "bne"     : (lambda r0, r1, _: r0 != r1), # branch on not equal
                "blt"     : (lambda r0, r1, _: r0 < r1),  # branch on r0 less than r1
                "bgt"     : (lambda r0, r1, _: r0 > r1),  # branch on r0 greater than r1
                "ble"     : (lambda r0, r1, _: r0 <= r1), # brach on r0 less than or equal to r1
                "bge"     : (lambda r0, r1, _: r0 >= r1), # branch on r0 greater than or equal to r1
                "beqz"    : (lambda r, _: r == 0),        # branch on equal to zero
                "bnez"    : (lambda r, _: r != 0),        # branch on not equal to zero
                "bgtz"    : (lambda r, _: r > 0),         # branch on greater than zero
                "bltz"    : (lambda r, _: r < 0),         # branch on less than zero
                "bltzal"  : (lambda r, _: r < 0),         # branch on less than zero and link
                "blez"    : (lambda r, _: r <= 0),        # branch on less than or equal to zero
                "bgez"    : (lambda r, _: r >= 0),        # branch on greater than or equal to zero
                "bgezal"  : (lambda r, _: r >= 0),        # branch on greater than or equal to zero and link
                }.get(line.mnemonic)(*targets)

        if to_jump:
            # target address is always the rightmost one
            ret_addr = targets[-1]

    return (to_jump, ret_addr)

class Breakpoint(object):
    """
    dummy class for breakpoint
    """
    def __init__(self, address: int):
        self.addr = address
        self.hitted = False
        self.hook = None

class TempBreakpoint(Breakpoint):
    """
    dummy class for temporay breakpoint
    """
    def __init__(self, address):
        super().__init__(address)


if __name__ == "__main__":
    pass<|MERGE_RESOLUTION|>--- conflicted
+++ resolved
@@ -37,10 +37,7 @@
                 "r12", "sp", "lr", "pc",
                 )
 
-<<<<<<< HEAD
-    elif ql.arch.type == QL_ARCH.CORTEX_M:
-=======
-    elif ql.archtype == QL_ARCH.X86:
+    elif ql.arch.type == QL_ARCH.X86:
 
         _reg_order = (
                 "eax", "ebx", "ecx", "edx",
@@ -49,8 +46,7 @@
                 "fs", "gs", "ef",
                 )
 
-    elif ql.archtype == QL_ARCH.CORTEX_M:
->>>>>>> 87eae782
+    elif ql.arch.type == QL_ARCH.CORTEX_M:
 
         _reg_order = (
                 "r0", "r1", "r2", "r3",
@@ -122,12 +118,8 @@
             QL_ARCH.MIPS     : handle_bnj_mips,
             QL_ARCH.ARM      : handle_bnj_arm,
             QL_ARCH.CORTEX_M : handle_bnj_arm,
-<<<<<<< HEAD
+            QL_ARCH.X86      : handle_bnj_x86,
             }.get(ql.arch.type)(ql, cur_addr)
-=======
-            QL_ARCH.X86      : handle_bnj_x86,
-            }.get(ql.archtype)(ql, cur_addr)
->>>>>>> 87eae782
 
 
 def get_cpsr(bits: int) -> (bool, bool, bool, bool):
@@ -139,8 +131,6 @@
             )
 
 
-<<<<<<< HEAD
-=======
 def get_x86_eflags(bits: int) -> Dict[str, bool]:
     return {
             "CF" : bits & 0x0001 != 0, # CF, carry flag
@@ -152,11 +142,6 @@
             }
 
 
-def is_thumb(bits: int) -> bool:
-    return bits & 0x00000020 != 0
-
-
->>>>>>> 87eae782
 def disasm(ql: Qiling, address: int, detail: bool = False) -> Optional[int]:
     md = ql.arch.disassembler
     md.detail = detail
