language: shell
matrix:
  fast_finish: true
  include:
<<<<<<< HEAD
    - name: "Python 3.5 on Linux"
      os: linux
      dist: bionic
      language: python
      python: "3.5"
      install:
        - pip3 install -r requirements.txt
        - python3 setup.py install
      before_script:
        - pysite=$(python3 -m sysconfig | sed -n '/purelib/ s/.*\= *//p' | xargs); cp ${pysite}${pysite}/keystone/libkeystone.so $pysite/keystone/
        - cd tests
      script:
        - python3 test_all.py
        
    - name: "Python 3.6 on Linux"
      os: linux
      dist: bionic
      language: python
      python: "3.6"
      install:
        - pip3 install -r requirements.txt
        - python3 setup.py install
      before_script:
        - pysite=$(python3 -m sysconfig | sed -n '/purelib/ s/.*\= *//p' | xargs); cp ${pysite}${pysite}/keystone/libkeystone.so $pysite/keystone/
        - cd tests
      script:
        - python3 test_all.py
        
    - name: "Python 3.7 on OSX"
      os: osx
      osx_image: xcode11.2
=======
#    - name: "Python 3.5 on Linux"
#      os: linux
#      dist: bionic
#      language: python
#      python: "3.5"
#      install:
#        - pip3 install -r requirements.txt
#        - python3 setup.py install
#      before_script:
#        - pysite=$(python3 -m sysconfig | sed -n '/purelib/ s/.*\= *//p' | xargs); cp ${pysite}${pysite}/keystone/libkeystone.so $pysite/keystone/
#        - cd tests
#      script:
#        - python3 test_all.py
        
#    - name: "Python 3.6 on Linux"
#      os: linux
#      dist: bionic
#      language: python
#      python: "3.6"
#      install:
#        - pip3 install -r requirements.txt
#        - python3 setup.py install
#      before_script:
#        - pysite=$(python3 -m sysconfig | sed -n '/purelib/ s/.*\= *//p' | xargs); cp ${pysite}${pysite}/keystone/libkeystone.so $pysite/keystone/
#        - cd tests
#      script:
#        - python3 test_all.py
        
#    - name: "Python 3.7 on OSX"
#      os: osx
#      osx_image: xcode11.2
#      language: shell
#      before_install:
#        - pip3 install --upgrade pip
#      install:
#        - travis_wait pip3 install 'capstone>=4.0.1' 'pefile>=2019.4.18' 'python-registry>=1.3.1' 'unicorn>=1.0.2rc1'
#        - git clone https://github.com/keystone-engine/keystone
#        - cd keystone
#        - mkdir build
#        - cd build
#        - ../make-share.sh
#        - make -j8
#        - sudo make install
#        - cd ../bindings/python
#        - sudo make install
#        - python3 setup.py install
#        - cd $TRAVIS_HOME/build/chfl4gs/qiling
#        - python3 setup.py install
#      before_script:
#        cd tests
#      script:
#        - python3 test_all.py
        
    - name: "Python 3.6 on Windows"
      os: windows
>>>>>>> bc144373
      language: shell
      env:
        - PATH="/c/Python36:/c/Python36/Scripts:/c/Program Files (x86)/keystone/bin/:$PATH"
      before_install:
        - choco install python --version=3.6.8
 #       - python -m pip install --upgrade pip
      install:
        - pip install 'capstone>=4.0.1' 'pefile>=2019.4.18' 'python-registry>=1.3.1' 'unicorn>=1.0.2rc1'
        - git clone https://github.com/keystone-engine/keystone
        - cd keystone
        - mkdir build
        - cd build
<<<<<<< HEAD
        - ../make-share.sh
        - make -j8
        - sudo make install
        - cd ../bindings/python
        - sudo make install
        - python3 setup.py install
        - cd $TRAVIS_BUILD_DIR
        - python3 setup.py install
      before_script:
        cd tests
      script:
        - python3 test_all.py
        
    - name: "Python 3.6.8 on Windows"
      os: windows
      language: shell
      env:
        - PATH="/c/Python36:/c/Python36/Scripts:$PATH"
      before_install:
        - choco install python --version=3.6.8
        #- choco install python
        #- choco install kb2999226
        #- python -m pip install --upgrade pip
      install:
        - pip install 'capstone>=4.0.1' 'pefile>=2019.4.18' 'python-registry>=1.3.1' 'unicorn>=1.0.2rc1'
        - git clone https://github.com/keystone-engine/keystone
        - cd keystone
        - mkdir build
        - cd build
        - cmd.exe //C 'C:\Program Files (x86)\Microsoft Visual Studio\2017\BuildTools\VC\Auxiliary\Build\vcvarsall.bat' amd64 '&' cmd.exe //C '..\nmake-dll.bat' '&&' nmake install
        - cd ../bindings/python
        - python setup.py install
        - cd $TRAVIS_BUILD_DIR
        - python setup.py install
#        - cmd.exe //C 'copy "C:\Program Files (x86)\keystone\lib\keystone.dll" C:\Python36\Lib\site-packages\keystone'
        - cp /c/Program\ Files\ \(x86\)/keystone/lib/keystone.dll /c/Python36/Lib/site-packages/keystone/
      before_script:
        - cmd.exe //C 'examples\scripts\dllscollector.bat'
        - cd $TRAVIS_BUILD_DIR/examples/rootfs/x86_windows/bin
        - unzip -Pinfected wannacry.bin.zip
        - cd $TRAVIS_BUILD_DIR/tests
      script:
        - python test_pe_nu.py
=======
        - cmd.exe //C 'C:\Program Files (x86)\Microsoft Visual Studio\2017\BuildTools\VC\Auxiliary\Build\vcvarsall.bat' amd64 '&' cmd.exe //C '..\nmake-dll.bat' '&&' nmake install
#        - cmd.exe /C '"C:\Program Files (x86)\Microsoft Visual Studio\2017\BuildTools\VC\Auxiliary\Build\vcvarsall.bat" amd64 & ..\nmake-lib.bat && nmake install'
        - cd ../bindings/python
        - python setup.py install
        - cd $TRAVIS_HOME/build/chfl4gs/qiling
        - python setup.py install
        - MSYS2_ARG_CONV_EXCL="*" cp /c/Program\ Files\ \(x86\)/keystone/lib/keystone.dll /c/Python36/Lib/site-packages/keystone/
#        - cmd.exe /C 'copy "C:\Program Files (x86)\keystone\lib\keystone.lib" C:\Python36\Lib\site-packages\keystone'
      before_script:
#        - mkdir -p examples/rootfs/x8664_windows/dlls
#        - mkdir -p examples/rootfs/x86_windows/dlls
#        - mkdir registry
#        - cp /c/Users/Default/NTUSER.DAT registry/NTUSER.DAT
#        - cmd.exe //c "reg save hklm\system registry/SYSTEM"
#        - cmd.exe //c "reg save hklm\security registry/SECURITY"
#        - cmd.exe //c "reg save hklm\software registry/SOFTWARE"
#        - cmd.exe //c "reg save hklm\SAM registry/SAM"
#        - cp -r registry examples/rootfs/x8664_windows/
#        - cp -r registry examples/rootfs/x86_windows/
#        - cat docs/DLLX86.txt | grep -E Filename | grep -v "msvcr110.dll" | awk {'print $2'} > list32.txt
#        - grep -E Filename docs/DLLX8664.txt | awk {'print $2'} > list64.txt
#        - cd /c/Windows/SysWOW64/ && xargs -a $TRAVIS_HOME/build/chfl4gs/qiling/list32.txt cp -t $TRAVIS_HOME/build/chfl4gs/qiling/examples/rootfs/x86_windows/dlls
#        - cp msvcr120_clr0400.dll $TRAVIS_HOME/build/chfl4gs/qiling/examples/rootfs/x86_windows/dlls/msvcr110.dll
#        - cd /c/Windows/System32/ && xargs -a $TRAVIS_HOME/build/chfl4gs/qiling/list64.txt cp -t $TRAVIS_HOME/build/chfl4gs/qiling/examples/rootfs/x8664_windows/dlls
        - cd $TRAVIS_HOME/build/chfl4gs/qiling/tests
        - cmd.exe //C 'win_setup.bat'
      script:
#        - kstool
        - python test_all.py
#        - cmd.exe //C 'win_setup.bat'
>>>>>>> bc144373
      
#    - name: "Python 3.6 on WSL1 Ubuntu"
#      os: windows
#      language: shell
#      before_install:
#        - choco install wsl-ubuntu-1804
<<<<<<< HEAD
#        - wsl apt update
#        - wsl DEBIAN_FRONTEND=noninteractive apt dist-upgrade -y
#        - wsl DEBIAN_FRONTEND=noninteractive apt install -y python3-pip cmake
=======
#        - wsl apt update -q
#        - wsl DEBIAN_FRONTEND=noninteractive apt dist-upgrade -yq
#        - wsl DEBIAN_FRONTEND=noninteractive apt install -yq python3-pip cmake
>>>>>>> bc144373
#        - wsl pip3 install --upgrade pip
#      install:
#        - wsl pip3 install -r requirements.txt
#        - wsl python3 setup.py install
#      before_script:
#        - MSYS_NO_PATHCONV=1 wsl cp $(wsl python3 -c "import site; print(site.getsitepackages()[0])")$(wsl python3 -c "import site; print(site.getsitepackages()[1])")/keystone/libkeystone.so $(wsl python3 -c "import site; print(site.getsitepackages()[0])")/keystone/
#        - cd tests
#      script:
#        - wsl python3 test_all.py
        
<<<<<<< HEAD
    - name: "Python 3.6 on Docker"
      services:
        - docker
      before_install:
        - docker build -t qiling:1.0 .
      script:
       - docker run qiling:1.0 /bin/sh -c "cd tests && python3 test_all.py"

  allow_failures:
    - os: osx
=======
#    - name: "Python 3.6 on Docker"
#      services:
#        - docker
#      before_install:
#       - docker build -t qiling:1.0 .
#      script:
#       - docker run qiling:1.0 /bin/sh -c "cd tests && python3 test_all.py"
       
#  allow_failures:
#    - os: windows
#    - os: osx
>>>>>>> bc144373
<|MERGE_RESOLUTION|>--- conflicted
+++ resolved
@@ -1,113 +1,3 @@
-language: shell
-matrix:
-  fast_finish: true
-  include:
-<<<<<<< HEAD
-    - name: "Python 3.5 on Linux"
-      os: linux
-      dist: bionic
-      language: python
-      python: "3.5"
-      install:
-        - pip3 install -r requirements.txt
-        - python3 setup.py install
-      before_script:
-        - pysite=$(python3 -m sysconfig | sed -n '/purelib/ s/.*\= *//p' | xargs); cp ${pysite}${pysite}/keystone/libkeystone.so $pysite/keystone/
-        - cd tests
-      script:
-        - python3 test_all.py
-        
-    - name: "Python 3.6 on Linux"
-      os: linux
-      dist: bionic
-      language: python
-      python: "3.6"
-      install:
-        - pip3 install -r requirements.txt
-        - python3 setup.py install
-      before_script:
-        - pysite=$(python3 -m sysconfig | sed -n '/purelib/ s/.*\= *//p' | xargs); cp ${pysite}${pysite}/keystone/libkeystone.so $pysite/keystone/
-        - cd tests
-      script:
-        - python3 test_all.py
-        
-    - name: "Python 3.7 on OSX"
-      os: osx
-      osx_image: xcode11.2
-=======
-#    - name: "Python 3.5 on Linux"
-#      os: linux
-#      dist: bionic
-#      language: python
-#      python: "3.5"
-#      install:
-#        - pip3 install -r requirements.txt
-#        - python3 setup.py install
-#      before_script:
-#        - pysite=$(python3 -m sysconfig | sed -n '/purelib/ s/.*\= *//p' | xargs); cp ${pysite}${pysite}/keystone/libkeystone.so $pysite/keystone/
-#        - cd tests
-#      script:
-#        - python3 test_all.py
-        
-#    - name: "Python 3.6 on Linux"
-#      os: linux
-#      dist: bionic
-#      language: python
-#      python: "3.6"
-#      install:
-#        - pip3 install -r requirements.txt
-#        - python3 setup.py install
-#      before_script:
-#        - pysite=$(python3 -m sysconfig | sed -n '/purelib/ s/.*\= *//p' | xargs); cp ${pysite}${pysite}/keystone/libkeystone.so $pysite/keystone/
-#        - cd tests
-#      script:
-#        - python3 test_all.py
-        
-#    - name: "Python 3.7 on OSX"
-#      os: osx
-#      osx_image: xcode11.2
-#      language: shell
-#      before_install:
-#        - pip3 install --upgrade pip
-#      install:
-#        - travis_wait pip3 install 'capstone>=4.0.1' 'pefile>=2019.4.18' 'python-registry>=1.3.1' 'unicorn>=1.0.2rc1'
-#        - git clone https://github.com/keystone-engine/keystone
-#        - cd keystone
-#        - mkdir build
-#        - cd build
-#        - ../make-share.sh
-#        - make -j8
-#        - sudo make install
-#        - cd ../bindings/python
-#        - sudo make install
-#        - python3 setup.py install
-#        - cd $TRAVIS_HOME/build/chfl4gs/qiling
-#        - python3 setup.py install
-#      before_script:
-#        cd tests
-#      script:
-#        - python3 test_all.py
-        
-    - name: "Python 3.6 on Windows"
-      os: windows
->>>>>>> bc144373
-      language: shell
-      env:
-        - PATH="/c/Python36:/c/Python36/Scripts:/c/Program Files (x86)/keystone/bin/:$PATH"
-      before_install:
-        - choco install python --version=3.6.8
- #       - python -m pip install --upgrade pip
-      install:
-        - pip install 'capstone>=4.0.1' 'pefile>=2019.4.18' 'python-registry>=1.3.1' 'unicorn>=1.0.2rc1'
-        - git clone https://github.com/keystone-engine/keystone
-        - cd keystone
-        - mkdir build
-        - cd build
-<<<<<<< HEAD
-        - ../make-share.sh
-        - make -j8
-        - sudo make install
-        - cd ../bindings/python
         - sudo make install
         - python3 setup.py install
         - cd $TRAVIS_BUILD_DIR
@@ -147,53 +37,15 @@
         - cd $TRAVIS_BUILD_DIR/tests
       script:
         - python test_pe_nu.py
-=======
-        - cmd.exe //C 'C:\Program Files (x86)\Microsoft Visual Studio\2017\BuildTools\VC\Auxiliary\Build\vcvarsall.bat' amd64 '&' cmd.exe //C '..\nmake-dll.bat' '&&' nmake install
-#        - cmd.exe /C '"C:\Program Files (x86)\Microsoft Visual Studio\2017\BuildTools\VC\Auxiliary\Build\vcvarsall.bat" amd64 & ..\nmake-lib.bat && nmake install'
-        - cd ../bindings/python
-        - python setup.py install
-        - cd $TRAVIS_HOME/build/chfl4gs/qiling
-        - python setup.py install
-        - MSYS2_ARG_CONV_EXCL="*" cp /c/Program\ Files\ \(x86\)/keystone/lib/keystone.dll /c/Python36/Lib/site-packages/keystone/
-#        - cmd.exe /C 'copy "C:\Program Files (x86)\keystone\lib\keystone.lib" C:\Python36\Lib\site-packages\keystone'
-      before_script:
-#        - mkdir -p examples/rootfs/x8664_windows/dlls
-#        - mkdir -p examples/rootfs/x86_windows/dlls
-#        - mkdir registry
-#        - cp /c/Users/Default/NTUSER.DAT registry/NTUSER.DAT
-#        - cmd.exe //c "reg save hklm\system registry/SYSTEM"
-#        - cmd.exe //c "reg save hklm\security registry/SECURITY"
-#        - cmd.exe //c "reg save hklm\software registry/SOFTWARE"
-#        - cmd.exe //c "reg save hklm\SAM registry/SAM"
-#        - cp -r registry examples/rootfs/x8664_windows/
-#        - cp -r registry examples/rootfs/x86_windows/
-#        - cat docs/DLLX86.txt | grep -E Filename | grep -v "msvcr110.dll" | awk {'print $2'} > list32.txt
-#        - grep -E Filename docs/DLLX8664.txt | awk {'print $2'} > list64.txt
-#        - cd /c/Windows/SysWOW64/ && xargs -a $TRAVIS_HOME/build/chfl4gs/qiling/list32.txt cp -t $TRAVIS_HOME/build/chfl4gs/qiling/examples/rootfs/x86_windows/dlls
-#        - cp msvcr120_clr0400.dll $TRAVIS_HOME/build/chfl4gs/qiling/examples/rootfs/x86_windows/dlls/msvcr110.dll
-#        - cd /c/Windows/System32/ && xargs -a $TRAVIS_HOME/build/chfl4gs/qiling/list64.txt cp -t $TRAVIS_HOME/build/chfl4gs/qiling/examples/rootfs/x8664_windows/dlls
-        - cd $TRAVIS_HOME/build/chfl4gs/qiling/tests
-        - cmd.exe //C 'win_setup.bat'
-      script:
-#        - kstool
-        - python test_all.py
-#        - cmd.exe //C 'win_setup.bat'
->>>>>>> bc144373
       
 #    - name: "Python 3.6 on WSL1 Ubuntu"
 #      os: windows
 #      language: shell
 #      before_install:
 #        - choco install wsl-ubuntu-1804
-<<<<<<< HEAD
 #        - wsl apt update
 #        - wsl DEBIAN_FRONTEND=noninteractive apt dist-upgrade -y
 #        - wsl DEBIAN_FRONTEND=noninteractive apt install -y python3-pip cmake
-=======
-#        - wsl apt update -q
-#        - wsl DEBIAN_FRONTEND=noninteractive apt dist-upgrade -yq
-#        - wsl DEBIAN_FRONTEND=noninteractive apt install -yq python3-pip cmake
->>>>>>> bc144373
 #        - wsl pip3 install --upgrade pip
 #      install:
 #        - wsl pip3 install -r requirements.txt
@@ -204,7 +56,6 @@
 #      script:
 #        - wsl python3 test_all.py
         
-<<<<<<< HEAD
     - name: "Python 3.6 on Docker"
       services:
         - docker
@@ -214,17 +65,4 @@
        - docker run qiling:1.0 /bin/sh -c "cd tests && python3 test_all.py"
 
   allow_failures:
-    - os: osx
-=======
-#    - name: "Python 3.6 on Docker"
-#      services:
-#        - docker
-#      before_install:
-#       - docker build -t qiling:1.0 .
-#      script:
-#       - docker run qiling:1.0 /bin/sh -c "cd tests && python3 test_all.py"
-       
-#  allow_failures:
-#    - os: windows
-#    - os: osx
->>>>>>> bc144373
+    - os: osx